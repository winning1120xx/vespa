// Copyright 2017 Yahoo Holdings. Licensed under the terms of the Apache 2.0 license. See LICENSE in the project root.
#include <vespa/vespalib/testkit/testapp.h>
#include <vespa/log/log.h>
#include <malloc.h>
#include <dlfcn.h>

LOG_SETUP("new_test");

void cmp(const void *a, const void *b) {
    EXPECT_EQUAL(a, b);
}
void cmp(const void *base, size_t offset, const void *p) {
    cmp((static_cast<const char *>(base) + offset), p);
}

template <typename S>
void verify_aligned(S * p) {
    EXPECT_TRUE((uintptr_t(p) % alignof(S)) == 0);
    memset(p, 0, sizeof(S));
}

TEST("verify new with normal alignment") {
    struct S {
        int a;
        long b;
        int c;
    };
    static_assert(sizeof(S) == 24);
    static_assert(alignof(S) == 8);
    auto s = std::make_unique<S>();
    verify_aligned(s.get());
    cmp(s.get(), &s->a);
    cmp(s.get(), 8, &s->b);
    cmp(s.get(), 16, &s->c);
    LOG(info, "&s=%p &s.b=%p &s.c=%p", s.get(), &s->b, &s->c);
}

TEST("verify new with alignment = 16") {
    struct S {
        int a;
        alignas(16) long b;
        int c;
    };
    static_assert(sizeof(S) == 32);
    static_assert(alignof(S) == 16);
    auto s = std::make_unique<S>();
    verify_aligned(s.get());
    cmp(s.get(), &s->a);
    cmp(s.get(), 16, &s->b);
    cmp(s.get(), 24, &s->c);
    LOG(info, "&s=%p &s.b=%p &s.c=%p", s.get(), &s->b, &s->c);
}

TEST("verify new with alignment = 32") {
    struct S {
        int a;
        alignas(32) long b;
        int c;
    };
    static_assert(sizeof(S) == 64);
    static_assert(alignof(S) == 32);
    auto s = std::make_unique<S>();
    verify_aligned(s.get());
    cmp(s.get(), &s->a);
    cmp(s.get(), 32, &s->b);
    cmp(s.get(), 40, &s->c);
    LOG(info, "&s=%p &s.b=%p &s.c=%p", s.get(), &s->b, &s->c);
}

TEST("verify new with alignment = 64") {
    struct S {
        int a;
        alignas(64) long b;
        int c;
    };
    static_assert(sizeof(S) == 128);
    static_assert(alignof(S) == 64);
    auto s = std::make_unique<S>();
    verify_aligned(s.get());
    cmp(s.get(), &s->a);
    cmp(s.get(), 64, &s->b);
    cmp(s.get(), 72, &s->c);
    LOG(info, "&s=%p &s.b=%p &s.c=%p", s.get(), &s->b, &s->c);
}

TEST("verify new with alignment = 64 with single element") {
    struct S {
        alignas(64) long a;
    };
    static_assert(sizeof(S) == 64);
    static_assert(alignof(S) == 64);
    auto s = std::make_unique<S>();
    verify_aligned(s.get());
    cmp(s.get(), &s->a);
    LOG(info, "&s=%p", s.get());
}

<<<<<<< HEAD
#if __GLIBC_PREREQ(2, 26)
TEST("verify realloarray") {
    void *arr = calloc(5,5);
    errno = 0;
    void *arr2 = reallocarray(arr, 800, 5);
    int myErrno = errno;
    EXPECT_NOT_EQUAL(arr, arr2);
    EXPECT_NOT_EQUAL(nullptr, arr2);
    EXPECT_NOT_EQUAL(ENOMEM, myErrno);

    errno = 0;
    void *arr3 = reallocarray(arr2, 1ul << 33, 1ul << 33);
    myErrno = errno;
    EXPECT_EQUAL(nullptr, arr3);
    EXPECT_EQUAL(ENOMEM, myErrno);
=======
TEST("verify new with alignment = 64 with single element") {
    struct alignas(64) S {
        long a;
    };
    static_assert(sizeof(S) == 64);
    static_assert(alignof(S) == 64);
    auto s = std::make_unique<S>();
    verify_aligned(s.get());
    cmp(s.get(), &s->a);
    LOG(info, "&s=%p", s.get());
>>>>>>> a044f431
}

void verify_vespamalloc_usable_size() {
    struct AllocInfo { size_t requested; size_t usable;};
    AllocInfo allocInfo[] = {{0x7, 0x20}, {0x27, 0x40}, {0x47, 0x80}, {0x87, 0x100}, {0x107, 0x200}, {0x207, 0x400},
                            {0x407, 0x800}, {0x807, 0x1000}, {0x1007, 0x2000}, {0x2007, 0x4000}, {0x4007, 0x8000},
                            {0x8007, 0x10000}, {0x10007, 0x20000}, {0x20007, 0x40000}, {0x40007, 0x80000}, {0x80007, 0x100000},
                            {0x100007, 0x200000}, {0x200007, 0x400000}, {0x400007, 0x600000}};
    for (const AllocInfo & info : allocInfo) {
        std::unique_ptr<char[]> buf = std::make_unique<char[]>(info.requested);
        size_t usable_size = malloc_usable_size(buf.get());
        EXPECT_EQUAL(info.usable, usable_size);
    }
}

TEST("verify malloc_usable_size is sane") {
    constexpr size_t SZ = 33;
    std::unique_ptr<char[]> buf = std::make_unique<char[]>(SZ);
    size_t usable_size = malloc_usable_size(buf.get());
    if (dlsym(RTLD_NEXT, "is_vespamallocd") != nullptr) {
        // Debug variants will never have more memory available as there is pre/postamble for error detection.
        EXPECT_EQUAL(SZ, usable_size);
    } else if (dlsym(RTLD_NEXT, "is_vespamalloc") != nullptr) {
        // Normal production vespamalloc will round up
        EXPECT_EQUAL(64u, usable_size);
        verify_vespamalloc_usable_size();
    } else {
        // Non vespamalloc implementations we can not say anything about
        EXPECT_GREATER_EQUAL(usable_size, SZ);
    }
}


TEST_MAIN() { TEST_RUN_ALL(); }<|MERGE_RESOLUTION|>--- conflicted
+++ resolved
@@ -95,7 +95,6 @@
     LOG(info, "&s=%p", s.get());
 }
 
-<<<<<<< HEAD
 #if __GLIBC_PREREQ(2, 26)
 TEST("verify realloarray") {
     void *arr = calloc(5,5);
@@ -111,18 +110,6 @@
     myErrno = errno;
     EXPECT_EQUAL(nullptr, arr3);
     EXPECT_EQUAL(ENOMEM, myErrno);
-=======
-TEST("verify new with alignment = 64 with single element") {
-    struct alignas(64) S {
-        long a;
-    };
-    static_assert(sizeof(S) == 64);
-    static_assert(alignof(S) == 64);
-    auto s = std::make_unique<S>();
-    verify_aligned(s.get());
-    cmp(s.get(), &s->a);
-    LOG(info, "&s=%p", s.get());
->>>>>>> a044f431
 }
 
 void verify_vespamalloc_usable_size() {
