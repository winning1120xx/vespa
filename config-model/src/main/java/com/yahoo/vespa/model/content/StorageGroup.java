--- conflicted
+++ resolved
@@ -315,23 +315,16 @@
 
             private StorageNode buildSingleNode(DeployState deployState, ContentCluster parent) {
                 int distributionKey = 0;
-<<<<<<< HEAD
-                StorageNode sNode = new StorageNode(deployState.getProperties(), parent.getStorageCluster(), 1.0, distributionKey , false);
-                sNode.setHostResource(parent.hostSystem().getHost(Container.SINGLENODE_CONTAINER_SERVICESPEC));
-                sNode.initService(deployLogger);
-                PersistenceEngine provider = parent.getPersistence().create(deployState, sNode, storageGroup, null);
-                new Distributor(deployState.getProperties(), parent.getDistributorNodes(), distributionKey, null, provider);
-                return sNode;
-=======
-                StorageNode searchNode = new StorageNode(deployState.getProperties(), parent.getStorageNodes(), 1.0, distributionKey , false);
+
+                StorageNode searchNode = new StorageNode(deployState.getProperties(), parent.getStorageCluster(), 1.0, distributionKey , false);
                 searchNode.setHostResource(parent.hostSystem().getHost(Container.SINGLENODE_CONTAINER_SERVICESPEC));
                 PersistenceEngine provider = parent.getPersistence().create(deployState, searchNode, storageGroup, null);
+                searchNode.initService(deployLogger);
 
                 Distributor distributor = new Distributor(deployState.getProperties(), parent.getDistributorNodes(), distributionKey, null, provider);
                 distributor.setHostResource(searchNode.getHostResource());
                 distributor.initService(deployLogger);
                 return searchNode;
->>>>>>> dc754172
             }
             
             /**
