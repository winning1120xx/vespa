--- conflicted
+++ resolved
@@ -144,18 +144,9 @@
         synchronized (subscribersLock) {
             if (subscribers.containsKey(configCacheKey)) return;
 
-<<<<<<< HEAD
-        log.log(Level.FINE, () -> "Could not find good config in cache, creating subscriber for: " + configCacheKey);
-        var subscriber = new Subscriber(input, timingValues, requesters.getRequester(configSourceSet, timingValues));
-        try {
-            subscriber.subscribe();
-            activeSubscribers.put(configCacheKey, subscriber);
-        } catch (ConfigurationRuntimeException e) {
-            log.log(Level.INFO, "Subscribe for '" + configCacheKey + "' failed, closing subscriber");
-            subscriber.cancel();
-=======
             log.log(Level.FINE, () -> "Could not find good config in cache, creating subscriber for: " + configCacheKey);
-            var subscriber = new Subscriber(input, configSourceSet, timingValues, requester);
+            var subscriber = new Subscriber(input, timingValues, requesters
+                    .getRequester(configSourceSet, timingValues));
             try {
                 subscriber.subscribe();
                 subscribers.put(configCacheKey, subscriber);
@@ -163,7 +154,6 @@
                 log.log(Level.INFO, "Subscribe for '" + configCacheKey + "' failed, closing subscriber");
                 subscriber.cancel();
             }
->>>>>>> c2523f85
         }
     }
 
