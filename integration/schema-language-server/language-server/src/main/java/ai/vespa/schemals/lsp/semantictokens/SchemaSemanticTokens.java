package ai.vespa.schemals.lsp.semantictokens;

import java.io.PrintStream;
import java.util.ArrayList;
import java.util.HashMap;
import java.util.HashSet;
import java.util.List;
import java.util.Map;
import java.util.Set;

import org.eclipse.lsp4j.Position;
import org.eclipse.lsp4j.Range;
import org.eclipse.lsp4j.SemanticTokenModifiers;
import org.eclipse.lsp4j.SemanticTokenTypes;
import org.eclipse.lsp4j.SemanticTokens;
import org.eclipse.lsp4j.SemanticTokensLegend;
import org.eclipse.lsp4j.SemanticTokensServerFull;
import org.eclipse.lsp4j.SemanticTokensWithRegistrationOptions;

<<<<<<< HEAD
=======
import ai.vespa.schemals.tree.CSTUtils;
import ai.vespa.schemals.tree.SchemaNode;
import ai.vespa.schemals.tree.SchemaNode.LanguageType;
>>>>>>> 84d747ff
import ai.vespa.schemals.context.EventDocumentContext;
import ai.vespa.schemals.index.Symbol.SymbolStatus;
import ai.vespa.schemals.index.Symbol.SymbolType;
import ai.vespa.schemals.parser.Token.TokenType;
import ai.vespa.schemals.parser.TokenSource;
import ai.vespa.schemals.parser.ast.FILTER;
import ai.vespa.schemals.parser.ast.RANK_TYPE;
import ai.vespa.schemals.parser.ast.bool;
import ai.vespa.schemals.parser.ast.dataType;
import ai.vespa.schemals.parser.ast.fieldRankType;
import ai.vespa.schemals.parser.ast.integerElm;
import ai.vespa.schemals.parser.ast.matchItem;
import ai.vespa.schemals.parser.ast.matchType;
import ai.vespa.schemals.parser.ast.quotedString;
import ai.vespa.schemals.parser.ast.rankSettingElm;
import ai.vespa.schemals.parser.ast.rankTypeElm;
import ai.vespa.schemals.parser.ast.summaryItem;
import ai.vespa.schemals.parser.ast.valueType;
import ai.vespa.schemals.tree.CSTUtils;
import ai.vespa.schemals.tree.SchemaNode;
import ai.vespa.schemals.tree.SchemaNode.LanguageType;
import ai.vespa.schemals.tree.Visitor;

/**
<<<<<<< HEAD
 * Responsible for LSP textDocument/semanticTokens/full requests.
 */
public class SchemaSemanticTokens implements Visitor {

    private static final ArrayList<String> manuallyRegisteredLSPNames = new ArrayList<String>() {{
        add(SemanticTokenTypes.Type);
        add(SemanticTokenTypes.Comment);
        add(SemanticTokenTypes.Macro);
        add(SemanticTokenTypes.Enum);
        add(SemanticTokenTypes.EnumMember);
        add(SemanticTokenTypes.Property);
    }};

    private static final List<String> tokenModifiers = new ArrayList<>() {{
        add(SemanticTokenModifiers.Definition);
        add(SemanticTokenModifiers.Readonly);
        add(SemanticTokenModifiers.DefaultLibrary);
    }};

    private static final List<SymbolType> userDefinedSymbolTypes = new ArrayList<SymbolType>() {{
        add(SymbolType.SCHEMA);
        add(SymbolType.DOCUMENT);
        add(SymbolType.FIELD);
        add(SymbolType.STRUCT);
        add(SymbolType.ANNOTATION);
        add(SymbolType.RANK_PROFILE);
        add(SymbolType.FIELDSET);
        add(SymbolType.STRUCT_FIELD);
        add(SymbolType.FUNCTION);
        add(SymbolType.TYPE_UNKNOWN);
        add(SymbolType.SUBFIELD);
        add(SymbolType.PARAMETER);
        add(SymbolType.LABEL);
        add(SymbolType.QUERY_INPUT);
        add(SymbolType.RANK_CONSTANT);
        add(SymbolType.PROPERTY);
        add(SymbolType.LAMBDA_FUNCTION);
        add(SymbolType.DIMENSION);
    }};

    // Keyword
    private static final ArrayList<TokenType> keywordTokens = new ArrayList<TokenType>() {{
        add(TokenType.ALIAS);
        add(TokenType.ANNOTATION);
        add(TokenType.APPROXIMATE_THRESHOLD);
        add(TokenType.AS);
        add(TokenType.ATTRIBUTE);
        add(TokenType.BOLDING);
        add(TokenType.CONSTANT);
        add(TokenType.CONSTANTS);
        add(TokenType.DIVERSITY);
        add(TokenType.DOCUMENT);
        add(TokenType.DOCUMENT_SUMMARY);
        add(TokenType.EXPRESSION_SL);
        add(TokenType.FIELD);
        add(TokenType.FIELDS);
        add(TokenType.FIELDSET); 
        add(TokenType.FIRST_PHASE);
        add(TokenType.FUNCTION);
        add(TokenType.GLOBAL_PHASE);
        add(TokenType.ID);
        add(TokenType.IGNORE_DEFAULT_RANK_FEATURES);
        add(TokenType.IMPORT);
        add(TokenType.INDEX);
        add(TokenType.INDEXING);
        add(TokenType.INHERITS);
        add(TokenType.INPUTS);
        add(TokenType.MACRO);
        add(TokenType.MATCH);
        add(TokenType.MATCHFEATURES_SL);
        add(TokenType.MATCH_PHASE);
        add(TokenType.MUTATE);
        add(TokenType.NORMALIZING);
        add(TokenType.NUM_SEARCH_PARTITIONS);
        add(TokenType.NUM_THREADS_PER_SEARCH);
        add(TokenType.ONNX_MODEL);
        add(TokenType.POST_FILTER_THRESHOLD);
        add(TokenType.QUERY_COMMAND);
        add(TokenType.RANK);
        add(TokenType.RANKFEATURES_SL);
        add(TokenType.RANK_PROFILE);
        add(TokenType.RANK_PROPERTIES);
        add(TokenType.RANK_TYPE);
        add(TokenType.RAW_AS_BASE64_IN_SUMMARY);
        add(TokenType.SCHEMA);
        add(TokenType.SEARCH);
        add(TokenType.SECOND_PHASE);
        add(TokenType.SORTING);
        add(TokenType.STEMMING);
        add(TokenType.STRICT);
        add(TokenType.STRUCT);
        add(TokenType.STRUCT_FIELD);
        add(TokenType.SUMMARY);
        add(TokenType.SUMMARYFEATURES_SL);
        add(TokenType.SUMMARY_TO);
        add(TokenType.TARGET_HITS_MAX_ADJUSTMENT_FACTOR);
        add(TokenType.TERMWISE_LIMIT);
        add(TokenType.TYPE);
        add(TokenType.WEIGHT);
        add(TokenType.WEIGHTEDSET);
        add(TokenType.HNSW);
        add(TokenType.MAX_LINKS_PER_NODE);
        add(TokenType.NEIGHBORS_TO_EXPLORE_AT_INSERT);
        add(TokenType.UPPER_BOUND);
        add(TokenType.LOWER_BOUND);
        add(TokenType.ARITY);
        add(TokenType.ENABLE_BM25);
        add(TokenType.DENSE_POSTING_LIST_THRESHOLD);

        // maybe some of these should be something other than keyword
        add(TokenType.DISTANCE_METRIC);
        add(TokenType.FAST_ACCESS);
        add(TokenType.FAST_SEARCH);
        add(TokenType.FAST_RANK);
        add(TokenType.PAGED);
        add(TokenType.MUTABLE);
        add(TokenType.LOCALE);
        add(TokenType.STRENGTH);
        add(TokenType.ASCENDING);
        add(TokenType.DESCENDING);
        add(TokenType.DICTIONARY); // TODO: color dictionary items

    }};

    // Other
    private static final Map<TokenType, String> schemaTokenTypeLSPNameMap = new HashMap<TokenType, String>() {{
        put(TokenType.DOUBLE, "number");
        put(TokenType.INTEGER, "number");
        put(TokenType.LONG, "number");
        put(TokenType.DOUBLEQUOTEDSTRING, "string");
        put(TokenType.SINGLEQUOTEDSTRING, "string");
        put(TokenType.QUERY, "function");

        // TODO: figure out boolean color
        put(TokenType.ON, SemanticTokenTypes.Type);
        put(TokenType.OFF, SemanticTokenTypes.Type);
        put(TokenType.TRUE, SemanticTokenTypes.Type);
        put(TokenType.FALSE, SemanticTokenTypes.Type);

    }};


    // ========= Ranking expressions =========
    // Keyword
    private static final ArrayList<ai.vespa.schemals.parser.rankingexpression.Token.TokenType> rankingExpressionKeywordTokens = new ArrayList<>() {{
        add(ai.vespa.schemals.parser.rankingexpression.Token.TokenType.IF);
        add(ai.vespa.schemals.parser.rankingexpression.Token.TokenType.IN);

        add(ai.vespa.schemals.parser.rankingexpression.Token.TokenType.TRUE);
        add(ai.vespa.schemals.parser.rankingexpression.Token.TokenType.FALSE);

        add(ai.vespa.schemals.parser.rankingexpression.Token.TokenType.AVG);
        add(ai.vespa.schemals.parser.rankingexpression.Token.TokenType.COUNT);
        add(ai.vespa.schemals.parser.rankingexpression.Token.TokenType.MAX);
        add(ai.vespa.schemals.parser.rankingexpression.Token.TokenType.MEDIAN);
        add(ai.vespa.schemals.parser.rankingexpression.Token.TokenType.MIN);
        add(ai.vespa.schemals.parser.rankingexpression.Token.TokenType.PROD);
        add(ai.vespa.schemals.parser.rankingexpression.Token.TokenType.SUM);

        add(ai.vespa.schemals.parser.rankingexpression.Token.TokenType.MAP);
        add(ai.vespa.schemals.parser.rankingexpression.Token.TokenType.MAP_SUBSPACES);
        add(ai.vespa.schemals.parser.rankingexpression.Token.TokenType.UNPACK_BITS);
        add(ai.vespa.schemals.parser.rankingexpression.Token.TokenType.REDUCE);
        add(ai.vespa.schemals.parser.rankingexpression.Token.TokenType.JOIN);
        add(ai.vespa.schemals.parser.rankingexpression.Token.TokenType.MERGE);
        add(ai.vespa.schemals.parser.rankingexpression.Token.TokenType.RENAME);
        add(ai.vespa.schemals.parser.rankingexpression.Token.TokenType.CONCAT);
        add(ai.vespa.schemals.parser.rankingexpression.Token.TokenType.TENSOR);
        add(ai.vespa.schemals.parser.rankingexpression.Token.TokenType.RANGE);
        add(ai.vespa.schemals.parser.rankingexpression.Token.TokenType.DIAG);
        add(ai.vespa.schemals.parser.rankingexpression.Token.TokenType.RANDOM);
        add(ai.vespa.schemals.parser.rankingexpression.Token.TokenType.L1_NORMALIZE);
        add(ai.vespa.schemals.parser.rankingexpression.Token.TokenType.L2_NORMALIZE);
        add(ai.vespa.schemals.parser.rankingexpression.Token.TokenType.EUCLIDEAN_DISTANCE);
        add(ai.vespa.schemals.parser.rankingexpression.Token.TokenType.COSINE_SIMILARITY);
        add(ai.vespa.schemals.parser.rankingexpression.Token.TokenType.MATMUL);
        add(ai.vespa.schemals.parser.rankingexpression.Token.TokenType.SOFTMAX);
        add(ai.vespa.schemals.parser.rankingexpression.Token.TokenType.XW_PLUS_B);
        add(ai.vespa.schemals.parser.rankingexpression.Token.TokenType.ARGMAX);
        add(ai.vespa.schemals.parser.rankingexpression.Token.TokenType.ARGMIN);
        add(ai.vespa.schemals.parser.rankingexpression.Token.TokenType.CELL_CAST);
        add(ai.vespa.schemals.parser.rankingexpression.Token.TokenType.EXPAND);
    }};

    // Operations
    private static final ArrayList<ai.vespa.schemals.parser.rankingexpression.Token.TokenType> rankingExpressionOperationTokens = new ArrayList<>() {{
        add(ai.vespa.schemals.parser.rankingexpression.Token.TokenType.ADD);
        add(ai.vespa.schemals.parser.rankingexpression.Token.TokenType.SUB);
        add(ai.vespa.schemals.parser.rankingexpression.Token.TokenType.DIV);
        add(ai.vespa.schemals.parser.rankingexpression.Token.TokenType.MUL);
        add(ai.vespa.schemals.parser.rankingexpression.Token.TokenType.DOT);
        add(ai.vespa.schemals.parser.rankingexpression.Token.TokenType.MOD);
        add(ai.vespa.schemals.parser.rankingexpression.Token.TokenType.POWOP);
        add(ai.vespa.schemals.parser.rankingexpression.Token.TokenType.GREATEREQUAL);
        add(ai.vespa.schemals.parser.rankingexpression.Token.TokenType.GREATER);
        add(ai.vespa.schemals.parser.rankingexpression.Token.TokenType.LESSEQUAL);
        add(ai.vespa.schemals.parser.rankingexpression.Token.TokenType.LESS);
        add(ai.vespa.schemals.parser.rankingexpression.Token.TokenType.APPROX);
        add(ai.vespa.schemals.parser.rankingexpression.Token.TokenType.NOTEQUAL);
        add(ai.vespa.schemals.parser.rankingexpression.Token.TokenType.EQUAL);
    }};

    // Functions
    private static final ArrayList<ai.vespa.schemals.parser.rankingexpression.Token.TokenType> rankingExpressioFunctionTokens = new ArrayList<>() {{
        // Space in the ccc file as well :)
        add(ai.vespa.schemals.parser.rankingexpression.Token.TokenType.ATAN2);
        add(ai.vespa.schemals.parser.rankingexpression.Token.TokenType.FMOD);
        add(ai.vespa.schemals.parser.rankingexpression.Token.TokenType.LDEXP);
        add(ai.vespa.schemals.parser.rankingexpression.Token.TokenType.POW);
        add(ai.vespa.schemals.parser.rankingexpression.Token.TokenType.BIT);
        add(ai.vespa.schemals.parser.rankingexpression.Token.TokenType.HAMMING);
    }};

    // Other
    private static final Map<ai.vespa.schemals.parser.rankingexpression.Token.TokenType, String> rankingExpressionTokenTypeLSPNameMap = new HashMap<ai.vespa.schemals.parser.rankingexpression.Token.TokenType, String>() {{
        put(ai.vespa.schemals.parser.rankingexpression.Token.TokenType.ISNAN, "function");
        put(ai.vespa.schemals.parser.rankingexpression.Token.TokenType.STRING, "string");
        put(ai.vespa.schemals.parser.rankingexpression.Token.TokenType.INTEGER, "number");
        put(ai.vespa.schemals.parser.rankingexpression.Token.TokenType.FLOAT, "number");
    }};


    private static final Set<ai.vespa.schemals.parser.indexinglanguage.Token.TokenType> indexingLanguageOperators = new HashSet<>() {{
        add(ai.vespa.schemals.parser.indexinglanguage.Token.TokenType.BASE64_DECODE);
        add(ai.vespa.schemals.parser.indexinglanguage.Token.TokenType.BASE64_ENCODE);
        add(ai.vespa.schemals.parser.indexinglanguage.Token.TokenType.ECHO);
        add(ai.vespa.schemals.parser.indexinglanguage.Token.TokenType.FLATTEN);
        add(ai.vespa.schemals.parser.indexinglanguage.Token.TokenType.GET_FIELD);
        add(ai.vespa.schemals.parser.indexinglanguage.Token.TokenType.GET_VAR);
        add(ai.vespa.schemals.parser.indexinglanguage.Token.TokenType.HEX_DECODE);
        add(ai.vespa.schemals.parser.indexinglanguage.Token.TokenType.HEX_ENCODE);
        add(ai.vespa.schemals.parser.indexinglanguage.Token.TokenType.HOST_NAME);
        add(ai.vespa.schemals.parser.indexinglanguage.Token.TokenType.INPUT);
        add(ai.vespa.schemals.parser.indexinglanguage.Token.TokenType.JOIN);
        add(ai.vespa.schemals.parser.indexinglanguage.Token.TokenType.LOWER_CASE);
        add(ai.vespa.schemals.parser.indexinglanguage.Token.TokenType.NGRAM);
        add(ai.vespa.schemals.parser.indexinglanguage.Token.TokenType.NORMALIZE);
        add(ai.vespa.schemals.parser.indexinglanguage.Token.TokenType.NOW);
        add(ai.vespa.schemals.parser.indexinglanguage.Token.TokenType.SET_LANGUAGE);
        add(ai.vespa.schemals.parser.indexinglanguage.Token.TokenType.SET_VAR);
        add(ai.vespa.schemals.parser.indexinglanguage.Token.TokenType.SUBSTRING);
        add(ai.vespa.schemals.parser.indexinglanguage.Token.TokenType.SPLIT);
        add(ai.vespa.schemals.parser.indexinglanguage.Token.TokenType.TOKENIZE);
        add(ai.vespa.schemals.parser.indexinglanguage.Token.TokenType.TRIM);
        add(ai.vespa.schemals.parser.indexinglanguage.Token.TokenType.TO_INT);
        add(ai.vespa.schemals.parser.indexinglanguage.Token.TokenType.TO_POS);
        add(ai.vespa.schemals.parser.indexinglanguage.Token.TokenType.TO_BOOL);
        add(ai.vespa.schemals.parser.indexinglanguage.Token.TokenType.TO_BYTE);
        add(ai.vespa.schemals.parser.indexinglanguage.Token.TokenType.TO_LONG);
        add(ai.vespa.schemals.parser.indexinglanguage.Token.TokenType.TO_WSET);
        add(ai.vespa.schemals.parser.indexinglanguage.Token.TokenType.TO_ARRAY);
        add(ai.vespa.schemals.parser.indexinglanguage.Token.TokenType.TO_DOUBLE);
        add(ai.vespa.schemals.parser.indexinglanguage.Token.TokenType.TO_FLOAT);
        add(ai.vespa.schemals.parser.indexinglanguage.Token.TokenType.TO_STRING);
        add(ai.vespa.schemals.parser.indexinglanguage.Token.TokenType.EMBED);
        add(ai.vespa.schemals.parser.indexinglanguage.Token.TokenType.HASH);
        add(ai.vespa.schemals.parser.indexinglanguage.Token.TokenType.TO_EPOCH_SECOND);
    }};

    private static final Set<ai.vespa.schemals.parser.indexinglanguage.Token.TokenType> indexingLanguageOutputs = new HashSet<>() {{
        add(ai.vespa.schemals.parser.indexinglanguage.Token.TokenType.ATTRIBUTE);
        add(ai.vespa.schemals.parser.indexinglanguage.Token.TokenType.INDEX);
        add(ai.vespa.schemals.parser.indexinglanguage.Token.TokenType.SUMMARY);
    }};

    private static final Set<ai.vespa.schemals.parser.indexinglanguage.Token.TokenType> indexingLanguageKeywords = new HashSet<>() {{
        add(ai.vespa.schemals.parser.indexinglanguage.Token.TokenType.IF);
        add(ai.vespa.schemals.parser.indexinglanguage.Token.TokenType.FOR_EACH);
        add(ai.vespa.schemals.parser.indexinglanguage.Token.TokenType.SWITCH);
        add(ai.vespa.schemals.parser.indexinglanguage.Token.TokenType.SELECT_INPUT);
        add(ai.vespa.schemals.parser.indexinglanguage.Token.TokenType.ELSE);
        add(ai.vespa.schemals.parser.indexinglanguage.Token.TokenType.CASE);
        add(ai.vespa.schemals.parser.indexinglanguage.Token.TokenType.CASE_DEFAULT);
    }};
=======
 * SchemaSemanticTokens handles a semantic token request
 */
public class SchemaSemanticTokens {
>>>>>>> 84d747ff

    private static Map<SymbolType, Integer> identifierTypeMap;

    private static ArrayList<String> tokenTypes;
    private static Map<TokenType, Integer> schemaTokenTypeMap;
    private static Map<ai.vespa.schemals.parser.rankingexpression.Token.TokenType, Integer> rankExpressionTokenTypeMap;

    private static int addTokenType(String name) {
        int index = tokenTypes.indexOf(name);
        if (index == -1) {
            index = tokenTypes.size();
            tokenTypes.add(name);
        }
        return index;
    }

    static {
        tokenTypes = new ArrayList<String>();

        // Manually added semantic tokens
        tokenTypes.addAll(SemanticTokenConfig.manuallyRegisteredLSPNames);
        int keywordIndex = addTokenType(SemanticTokenTypes.Keyword);

        // Add symbol semantic tokens
        identifierTypeMap = new HashMap<SymbolType, Integer>();

        for (Map.Entry<SymbolType, String> set : SemanticTokenConfig.identifierTypeLSPNameMap.entrySet()) {
            int index = addTokenType(set.getValue());
            identifierTypeMap.put(set.getKey(), index);
        }

        // Create Map for Schema Tokens
        schemaTokenTypeMap = new HashMap<TokenType, Integer>();

        for (var set : SemanticTokenConfig.schemaTokenTypeLSPNameMap.entrySet()) {
            int index = addTokenType(set.getValue());
            schemaTokenTypeMap.put(set.getKey(), index);
        }
        
        for (TokenType type : SemanticTokenConfig.keywordTokens) {
            schemaTokenTypeMap.put(type, keywordIndex);
        }

        // Create Map for RankExpression Tokens
        rankExpressionTokenTypeMap = new HashMap<ai.vespa.schemals.parser.rankingexpression.Token.TokenType, Integer>();

        for (var set : SemanticTokenConfig.rankingExpressionTokenTypeLSPNameMap.entrySet()) {
            int index = addTokenType(set.getValue());
            rankExpressionTokenTypeMap.put(set.getKey(), index);
        }

        for (var type : SemanticTokenConfig.rankingExpressionKeywordTokens) {
            rankExpressionTokenTypeMap.put(type, keywordIndex);
        }

        int operationIndex = addTokenType(SemanticTokenTypes.Operator);
        for (var type : SemanticTokenConfig.rankingExpressionOperationTokens) {
            rankExpressionTokenTypeMap.put(type, operationIndex);
        }

        int functionIndex = addTokenType(SemanticTokenTypes.Function);
        for (var type : SemanticTokenConfig.rankingExpressioFunctionTokens) {
            rankExpressionTokenTypeMap.put(type, functionIndex);
        }

    }

    public static SemanticTokensWithRegistrationOptions getSemanticTokensRegistrationOptions() {
        return new SemanticTokensWithRegistrationOptions(
            new SemanticTokensLegend(tokenTypes, SemanticTokenConfig.tokenModifiers),
            new SemanticTokensServerFull(false)
        );
    }

    private static class SemanticTokenMarker {
        private static final int LINE_INDEX = 0;
        private static final int COLUMN_INDEX = 1;

        private int tokenType;
        private int modifierValue = 0;
        private Range range;

        SemanticTokenMarker(int tokenType, SchemaNode node) {
            this(tokenType, node.getRange());
        }
        
        SemanticTokenMarker(int tokenType, Range range) {
            this.tokenType = tokenType;
            this.range = range;
        }

        Range getRange() { return range; }

        void addModifier(String modifier) {
            int modifierIndex = SemanticTokenConfig.tokenModifiers.indexOf(modifier);
            if (modifierIndex == -1) {
                throw new IllegalArgumentException("Could not find the semantic token modifier '" + modifier + "'. Remeber to add the modifer to the tokenModifiers list.");
            }
            int bitMask = 1 << modifierIndex;
            modifierValue = modifierValue | bitMask;
        }

        private ArrayList<Integer> compactForm() {
            int length = range.getEnd().getCharacter() - range.getStart().getCharacter();

            return new ArrayList<Integer>() {{
                add(range.getStart().getLine());
                add(range.getStart().getCharacter());
                add(length);
                add(tokenType);
                add(modifierValue);
            }};
        }

        static ArrayList<Integer> concatCompactForm(ArrayList<SemanticTokenMarker> markers) {
            ArrayList<Integer> ret = new ArrayList<>(markers.size() * 5);

            if (markers.size() == 0) {
                return ret;
            }

            ret.addAll(markers.get(0).compactForm());

            for (int i = 1; i < markers.size(); i++) {
                ArrayList<Integer> markerCompact = markers.get(i).compactForm();
                ArrayList<Integer> lastMarkerCompact = markers.get(i - 1).compactForm();
                markerCompact.set(LINE_INDEX, markerCompact.get(LINE_INDEX) - lastMarkerCompact.get(LINE_INDEX));
                if (markerCompact.get(LINE_INDEX) == 0) {
                    markerCompact.set(COLUMN_INDEX, markerCompact.get(COLUMN_INDEX) - lastMarkerCompact.get(COLUMN_INDEX));
                }
                ret.addAll(markerCompact);
            }

            return ret;
        }
    }

    private static ArrayList<SemanticTokenMarker> traverseCST(SchemaNode node, PrintStream logger) {
        ArrayList<SemanticTokenMarker> ret = new ArrayList<SemanticTokenMarker>();

        TokenType schemaType = node.getSchemaType();
        var rankExpressionType = node.getRankExpressionType();
        var indexinglanguageType = node.getIndexingLanguageType();

        // TODO: this became a bit ugly with the map stuff
        if (node.isASTInstance(dataType.class) && (!node.hasSymbol() || node.getSymbol().getType() == SymbolType.MAP_KEY || node.getSymbol().getType() == SymbolType.MAP_VALUE)) {

            Integer tokenType = tokenTypes.indexOf("type");
            if (tokenType != -1) {
                // this will leave <> uncolored, as we are only interested in marking the actual token
                Range markerRange = CSTUtils.findFirstLeafChild(node).getRange();
                ret.add(new SemanticTokenMarker(tokenType, markerRange));
            }
            for (SchemaNode child : node) {
                ArrayList<SemanticTokenMarker> markers = traverseCST(child, logger);
                ret.addAll(markers);
            }

        } else if (node.isASTInstance(valueType.class)) {

            Integer tokenType = tokenTypes.indexOf("type");
            if (tokenType != -1) {
                ret.add(new SemanticTokenMarker(tokenType, node));
            }
        } else if (node.hasSymbol()) {
            ret.addAll(findSemanticMarkersForSymbol(node));
        } else if (schemaType != null) {
            Integer tokenType = null;
            String modifier = null;
            if (isEnumLike(node)) {
                tokenType = tokenTypes.indexOf(SemanticTokenTypes.Property); 
                modifier = SemanticTokenModifiers.Readonly;
            }
            if (tokenType == null) {
                tokenType = schemaTokenTypeMap.get(schemaType);
            }

            if (tokenType != null) {
                var marker =new SemanticTokenMarker(tokenType, node);
                if (modifier != null)marker.addModifier(modifier);
                ret.add(marker);
            }

        } else if (rankExpressionType != null) {
            Integer tokenType = rankExpressionTokenTypeMap.get(rankExpressionType);
            if (tokenType != null) {
                ret.add(new SemanticTokenMarker(tokenType, node));
            }

        } else if (indexinglanguageType != null) {
            if (SemanticTokenConfig.indexingLanguageOutputs.contains(indexinglanguageType)) {
                Integer tokenType = tokenTypes.indexOf("type");
                Range markerRange = CSTUtils.findFirstLeafChild(node).getRange();
                ret.add(new SemanticTokenMarker(tokenType, markerRange));
            } else if (SemanticTokenConfig.indexingLanguageKeywords.contains(indexinglanguageType)) {
                Integer tokenType = tokenTypes.indexOf("keyword");
                Range markerRange = CSTUtils.findFirstLeafChild(node).getRange();
                ret.add(new SemanticTokenMarker(tokenType, markerRange));
            } else if (SemanticTokenConfig.indexingLanguageOperators.contains(indexinglanguageType)) {
                Integer tokenType = tokenTypes.indexOf("function");
                Range markerRange = CSTUtils.findFirstLeafChild(node).getRange();
                ret.add(new SemanticTokenMarker(tokenType, markerRange));
            } else if (indexinglanguageType == ai.vespa.schemals.parser.indexinglanguage.Token.TokenType.STRING) {
                Integer tokenType = tokenTypes.indexOf("string");
                Range markerRange = CSTUtils.findFirstLeafChild(node).getRange();
                ret.add(new SemanticTokenMarker(tokenType, markerRange));
            }
        }  else {
            
            for (SchemaNode child : node) {
                ArrayList<SemanticTokenMarker> markers = traverseCST(child, logger);
                ret.addAll(markers);
            }
        }


        return ret;
    }

    private static final Set<Class<?>> enumLikeItems = new HashSet<>() {{
        add(matchType.class);
        add(matchItem.class);
        add(rankSettingElm.class);
        add(fieldRankType.class);
        add(rankTypeElm.class);
        add(summaryItem.class);
    }};

    private static boolean isEnumLike(SchemaNode node) {
        if (node.getLanguageType() != LanguageType.SCHEMA) return false;
        if (node.getParent() == null) return false;
        if (node.getParent().isASTInstance(integerElm.class) || node.getParent().isASTInstance(quotedString.class) || node.getParent().isASTInstance(bool.class)) return false;
        if (!node.isLeaf()) return false;

        // ugly special case
        if (node.isASTInstance(FILTER.class)) return true;

        if (node.isASTInstance(RANK_TYPE.class)) return false;

        SchemaNode it = node.getParent();
        while (it != null) {
            if (enumLikeItems.contains(it.getASTClass())) break;
            it = it.getParent();
        }
        if (it == null) return false;

        if (node.getParent().indexOf(node) != 0) return false;
        return true;
    }

    private static List<SemanticTokenMarker> findSemanticMarkersForSymbol(SchemaNode node) {
        List<SemanticTokenMarker> ret = new ArrayList<>();

        if (!node.hasSymbol()) return ret;

        if (SemanticTokenConfig.userDefinedSymbolTypes.contains(node.getSymbol().getType()) && (
            node.getSymbol().getStatus() == SymbolStatus.REFERENCE ||
            node.getSymbol().getStatus() == SymbolStatus.DEFINITION
        )) {
            Integer tokenType = identifierTypeMap.get(node.getSymbol().getType());
            
            if (tokenType != null) {
                SemanticTokenMarker tokenMarker = new SemanticTokenMarker(tokenType, node);
                if (node.getSymbol().getStatus() == SymbolStatus.DEFINITION) {
                    tokenMarker.addModifier(SemanticTokenModifiers.Definition);
                }
                ret.add(tokenMarker);
            }

        } else if (node.hasSymbol() && node.getSymbol().getStatus() == SymbolStatus.BUILTIN_REFERENCE) {
            SymbolType type = node.getSymbol().getType();
            Integer tokenType = identifierTypeMap.get(type);

            if (type == SymbolType.FUNCTION && node.getLanguageType() == LanguageType.RANK_EXPRESSION) {
                tokenType = tokenTypes.indexOf("macro");
            }

            if (tokenType != null && tokenType != -1) {
                SemanticTokenMarker tokenMarker = new SemanticTokenMarker(tokenType, node);
                tokenMarker.addModifier(SemanticTokenModifiers.DefaultLibrary);
                ret.add(tokenMarker);
            }
        }

        return ret;
    }

    private static ArrayList<SemanticTokenMarker> convertCommentRanges(ArrayList<Range> comments) {
        ArrayList<SemanticTokenMarker> ret = new ArrayList<>();

        int tokenType = tokenTypes.indexOf("comment");

        for (Range range : comments) {
            ret.add(new SemanticTokenMarker(tokenType, range));
        }

        return ret;
    }

    private static ArrayList<SemanticTokenMarker> findComments(SchemaNode rootNode) {
        TokenSource tokenSource = rootNode.getTokenSource();
        String source = tokenSource.toString();
        ArrayList<Range> ret = new ArrayList<>();

        int index = source.indexOf("#");
        while (index >= 0) {
            Position start = CSTUtils.getPositionFromOffset(tokenSource, index);
            if (CSTUtils.getLeafNodeAtPosition(rootNode, start) != null) {
                index = source.indexOf("#", index + 1);
                continue;
            }

            index = source.indexOf("\n", index + 1);

            if (index < 0) {
                index = source.length() - 1;
            }

            Position end = CSTUtils.getPositionFromOffset(tokenSource, index);

            ret.add(new Range(start, end));

            index = source.indexOf("#", index + 1);
        }

        return convertCommentRanges(ret);
    }

    // This function assumes that both of the lists are sorted, and that no elements are overlapping
    private static ArrayList<SemanticTokenMarker> mergeSemanticTokenMarkers(ArrayList<SemanticTokenMarker> lhs, ArrayList<SemanticTokenMarker> rhs) {
        ArrayList<SemanticTokenMarker> ret = new ArrayList<>(lhs.size() + rhs.size());

        int lhsIndex = 0;
        int rhsIndex = 0;
        while (
            lhsIndex < lhs.size() &&
            rhsIndex < rhs.size()
        ) {
            Position rhsPos = rhs.get(rhsIndex).getRange().getStart();
            Position lhsPos = lhs.get(lhsIndex).getRange().getStart();

            if (CSTUtils.positionLT(lhsPos, rhsPos)) {
                ret.add(lhs.get(lhsIndex));
                lhsIndex++;
            } else {
                ret.add(rhs.get(rhsIndex));
                rhsIndex++;
            }
        }

        for (int i = lhsIndex; i < lhs.size(); i++) {
            ret.add(lhs.get(i));
        }

        for (int i = rhsIndex; i < rhs.size(); i++) {
            ret.add(rhs.get(i));
        }

        return ret;
    }

    public static SemanticTokens getSemanticTokens(EventDocumentContext context) {

        if (context.document == null) {
            return new SemanticTokens(new ArrayList<>());
        }

        SchemaNode node = context.document.getRootNode();
        if (node == null) {
            return new SemanticTokens(new ArrayList<>());
        }

        ArrayList<SemanticTokenMarker> comments = findComments(context.document.getRootNode());

        ArrayList<SemanticTokenMarker> markers = traverseCST(node, context.logger);
        ArrayList<Integer> compactMarkers = SemanticTokenMarker.concatCompactForm(
            mergeSemanticTokenMarkers(markers, comments)
        );

        return new SemanticTokens(compactMarkers);
    }
}<|MERGE_RESOLUTION|>--- conflicted
+++ resolved
@@ -17,12 +17,9 @@
 import org.eclipse.lsp4j.SemanticTokensServerFull;
 import org.eclipse.lsp4j.SemanticTokensWithRegistrationOptions;
 
-<<<<<<< HEAD
-=======
 import ai.vespa.schemals.tree.CSTUtils;
 import ai.vespa.schemals.tree.SchemaNode;
 import ai.vespa.schemals.tree.SchemaNode.LanguageType;
->>>>>>> 84d747ff
 import ai.vespa.schemals.context.EventDocumentContext;
 import ai.vespa.schemals.index.Symbol.SymbolStatus;
 import ai.vespa.schemals.index.Symbol.SymbolType;
@@ -41,292 +38,11 @@
 import ai.vespa.schemals.parser.ast.rankTypeElm;
 import ai.vespa.schemals.parser.ast.summaryItem;
 import ai.vespa.schemals.parser.ast.valueType;
-import ai.vespa.schemals.tree.CSTUtils;
-import ai.vespa.schemals.tree.SchemaNode;
-import ai.vespa.schemals.tree.SchemaNode.LanguageType;
-import ai.vespa.schemals.tree.Visitor;
 
 /**
-<<<<<<< HEAD
  * Responsible for LSP textDocument/semanticTokens/full requests.
  */
-public class SchemaSemanticTokens implements Visitor {
-
-    private static final ArrayList<String> manuallyRegisteredLSPNames = new ArrayList<String>() {{
-        add(SemanticTokenTypes.Type);
-        add(SemanticTokenTypes.Comment);
-        add(SemanticTokenTypes.Macro);
-        add(SemanticTokenTypes.Enum);
-        add(SemanticTokenTypes.EnumMember);
-        add(SemanticTokenTypes.Property);
-    }};
-
-    private static final List<String> tokenModifiers = new ArrayList<>() {{
-        add(SemanticTokenModifiers.Definition);
-        add(SemanticTokenModifiers.Readonly);
-        add(SemanticTokenModifiers.DefaultLibrary);
-    }};
-
-    private static final List<SymbolType> userDefinedSymbolTypes = new ArrayList<SymbolType>() {{
-        add(SymbolType.SCHEMA);
-        add(SymbolType.DOCUMENT);
-        add(SymbolType.FIELD);
-        add(SymbolType.STRUCT);
-        add(SymbolType.ANNOTATION);
-        add(SymbolType.RANK_PROFILE);
-        add(SymbolType.FIELDSET);
-        add(SymbolType.STRUCT_FIELD);
-        add(SymbolType.FUNCTION);
-        add(SymbolType.TYPE_UNKNOWN);
-        add(SymbolType.SUBFIELD);
-        add(SymbolType.PARAMETER);
-        add(SymbolType.LABEL);
-        add(SymbolType.QUERY_INPUT);
-        add(SymbolType.RANK_CONSTANT);
-        add(SymbolType.PROPERTY);
-        add(SymbolType.LAMBDA_FUNCTION);
-        add(SymbolType.DIMENSION);
-    }};
-
-    // Keyword
-    private static final ArrayList<TokenType> keywordTokens = new ArrayList<TokenType>() {{
-        add(TokenType.ALIAS);
-        add(TokenType.ANNOTATION);
-        add(TokenType.APPROXIMATE_THRESHOLD);
-        add(TokenType.AS);
-        add(TokenType.ATTRIBUTE);
-        add(TokenType.BOLDING);
-        add(TokenType.CONSTANT);
-        add(TokenType.CONSTANTS);
-        add(TokenType.DIVERSITY);
-        add(TokenType.DOCUMENT);
-        add(TokenType.DOCUMENT_SUMMARY);
-        add(TokenType.EXPRESSION_SL);
-        add(TokenType.FIELD);
-        add(TokenType.FIELDS);
-        add(TokenType.FIELDSET); 
-        add(TokenType.FIRST_PHASE);
-        add(TokenType.FUNCTION);
-        add(TokenType.GLOBAL_PHASE);
-        add(TokenType.ID);
-        add(TokenType.IGNORE_DEFAULT_RANK_FEATURES);
-        add(TokenType.IMPORT);
-        add(TokenType.INDEX);
-        add(TokenType.INDEXING);
-        add(TokenType.INHERITS);
-        add(TokenType.INPUTS);
-        add(TokenType.MACRO);
-        add(TokenType.MATCH);
-        add(TokenType.MATCHFEATURES_SL);
-        add(TokenType.MATCH_PHASE);
-        add(TokenType.MUTATE);
-        add(TokenType.NORMALIZING);
-        add(TokenType.NUM_SEARCH_PARTITIONS);
-        add(TokenType.NUM_THREADS_PER_SEARCH);
-        add(TokenType.ONNX_MODEL);
-        add(TokenType.POST_FILTER_THRESHOLD);
-        add(TokenType.QUERY_COMMAND);
-        add(TokenType.RANK);
-        add(TokenType.RANKFEATURES_SL);
-        add(TokenType.RANK_PROFILE);
-        add(TokenType.RANK_PROPERTIES);
-        add(TokenType.RANK_TYPE);
-        add(TokenType.RAW_AS_BASE64_IN_SUMMARY);
-        add(TokenType.SCHEMA);
-        add(TokenType.SEARCH);
-        add(TokenType.SECOND_PHASE);
-        add(TokenType.SORTING);
-        add(TokenType.STEMMING);
-        add(TokenType.STRICT);
-        add(TokenType.STRUCT);
-        add(TokenType.STRUCT_FIELD);
-        add(TokenType.SUMMARY);
-        add(TokenType.SUMMARYFEATURES_SL);
-        add(TokenType.SUMMARY_TO);
-        add(TokenType.TARGET_HITS_MAX_ADJUSTMENT_FACTOR);
-        add(TokenType.TERMWISE_LIMIT);
-        add(TokenType.TYPE);
-        add(TokenType.WEIGHT);
-        add(TokenType.WEIGHTEDSET);
-        add(TokenType.HNSW);
-        add(TokenType.MAX_LINKS_PER_NODE);
-        add(TokenType.NEIGHBORS_TO_EXPLORE_AT_INSERT);
-        add(TokenType.UPPER_BOUND);
-        add(TokenType.LOWER_BOUND);
-        add(TokenType.ARITY);
-        add(TokenType.ENABLE_BM25);
-        add(TokenType.DENSE_POSTING_LIST_THRESHOLD);
-
-        // maybe some of these should be something other than keyword
-        add(TokenType.DISTANCE_METRIC);
-        add(TokenType.FAST_ACCESS);
-        add(TokenType.FAST_SEARCH);
-        add(TokenType.FAST_RANK);
-        add(TokenType.PAGED);
-        add(TokenType.MUTABLE);
-        add(TokenType.LOCALE);
-        add(TokenType.STRENGTH);
-        add(TokenType.ASCENDING);
-        add(TokenType.DESCENDING);
-        add(TokenType.DICTIONARY); // TODO: color dictionary items
-
-    }};
-
-    // Other
-    private static final Map<TokenType, String> schemaTokenTypeLSPNameMap = new HashMap<TokenType, String>() {{
-        put(TokenType.DOUBLE, "number");
-        put(TokenType.INTEGER, "number");
-        put(TokenType.LONG, "number");
-        put(TokenType.DOUBLEQUOTEDSTRING, "string");
-        put(TokenType.SINGLEQUOTEDSTRING, "string");
-        put(TokenType.QUERY, "function");
-
-        // TODO: figure out boolean color
-        put(TokenType.ON, SemanticTokenTypes.Type);
-        put(TokenType.OFF, SemanticTokenTypes.Type);
-        put(TokenType.TRUE, SemanticTokenTypes.Type);
-        put(TokenType.FALSE, SemanticTokenTypes.Type);
-
-    }};
-
-
-    // ========= Ranking expressions =========
-    // Keyword
-    private static final ArrayList<ai.vespa.schemals.parser.rankingexpression.Token.TokenType> rankingExpressionKeywordTokens = new ArrayList<>() {{
-        add(ai.vespa.schemals.parser.rankingexpression.Token.TokenType.IF);
-        add(ai.vespa.schemals.parser.rankingexpression.Token.TokenType.IN);
-
-        add(ai.vespa.schemals.parser.rankingexpression.Token.TokenType.TRUE);
-        add(ai.vespa.schemals.parser.rankingexpression.Token.TokenType.FALSE);
-
-        add(ai.vespa.schemals.parser.rankingexpression.Token.TokenType.AVG);
-        add(ai.vespa.schemals.parser.rankingexpression.Token.TokenType.COUNT);
-        add(ai.vespa.schemals.parser.rankingexpression.Token.TokenType.MAX);
-        add(ai.vespa.schemals.parser.rankingexpression.Token.TokenType.MEDIAN);
-        add(ai.vespa.schemals.parser.rankingexpression.Token.TokenType.MIN);
-        add(ai.vespa.schemals.parser.rankingexpression.Token.TokenType.PROD);
-        add(ai.vespa.schemals.parser.rankingexpression.Token.TokenType.SUM);
-
-        add(ai.vespa.schemals.parser.rankingexpression.Token.TokenType.MAP);
-        add(ai.vespa.schemals.parser.rankingexpression.Token.TokenType.MAP_SUBSPACES);
-        add(ai.vespa.schemals.parser.rankingexpression.Token.TokenType.UNPACK_BITS);
-        add(ai.vespa.schemals.parser.rankingexpression.Token.TokenType.REDUCE);
-        add(ai.vespa.schemals.parser.rankingexpression.Token.TokenType.JOIN);
-        add(ai.vespa.schemals.parser.rankingexpression.Token.TokenType.MERGE);
-        add(ai.vespa.schemals.parser.rankingexpression.Token.TokenType.RENAME);
-        add(ai.vespa.schemals.parser.rankingexpression.Token.TokenType.CONCAT);
-        add(ai.vespa.schemals.parser.rankingexpression.Token.TokenType.TENSOR);
-        add(ai.vespa.schemals.parser.rankingexpression.Token.TokenType.RANGE);
-        add(ai.vespa.schemals.parser.rankingexpression.Token.TokenType.DIAG);
-        add(ai.vespa.schemals.parser.rankingexpression.Token.TokenType.RANDOM);
-        add(ai.vespa.schemals.parser.rankingexpression.Token.TokenType.L1_NORMALIZE);
-        add(ai.vespa.schemals.parser.rankingexpression.Token.TokenType.L2_NORMALIZE);
-        add(ai.vespa.schemals.parser.rankingexpression.Token.TokenType.EUCLIDEAN_DISTANCE);
-        add(ai.vespa.schemals.parser.rankingexpression.Token.TokenType.COSINE_SIMILARITY);
-        add(ai.vespa.schemals.parser.rankingexpression.Token.TokenType.MATMUL);
-        add(ai.vespa.schemals.parser.rankingexpression.Token.TokenType.SOFTMAX);
-        add(ai.vespa.schemals.parser.rankingexpression.Token.TokenType.XW_PLUS_B);
-        add(ai.vespa.schemals.parser.rankingexpression.Token.TokenType.ARGMAX);
-        add(ai.vespa.schemals.parser.rankingexpression.Token.TokenType.ARGMIN);
-        add(ai.vespa.schemals.parser.rankingexpression.Token.TokenType.CELL_CAST);
-        add(ai.vespa.schemals.parser.rankingexpression.Token.TokenType.EXPAND);
-    }};
-
-    // Operations
-    private static final ArrayList<ai.vespa.schemals.parser.rankingexpression.Token.TokenType> rankingExpressionOperationTokens = new ArrayList<>() {{
-        add(ai.vespa.schemals.parser.rankingexpression.Token.TokenType.ADD);
-        add(ai.vespa.schemals.parser.rankingexpression.Token.TokenType.SUB);
-        add(ai.vespa.schemals.parser.rankingexpression.Token.TokenType.DIV);
-        add(ai.vespa.schemals.parser.rankingexpression.Token.TokenType.MUL);
-        add(ai.vespa.schemals.parser.rankingexpression.Token.TokenType.DOT);
-        add(ai.vespa.schemals.parser.rankingexpression.Token.TokenType.MOD);
-        add(ai.vespa.schemals.parser.rankingexpression.Token.TokenType.POWOP);
-        add(ai.vespa.schemals.parser.rankingexpression.Token.TokenType.GREATEREQUAL);
-        add(ai.vespa.schemals.parser.rankingexpression.Token.TokenType.GREATER);
-        add(ai.vespa.schemals.parser.rankingexpression.Token.TokenType.LESSEQUAL);
-        add(ai.vespa.schemals.parser.rankingexpression.Token.TokenType.LESS);
-        add(ai.vespa.schemals.parser.rankingexpression.Token.TokenType.APPROX);
-        add(ai.vespa.schemals.parser.rankingexpression.Token.TokenType.NOTEQUAL);
-        add(ai.vespa.schemals.parser.rankingexpression.Token.TokenType.EQUAL);
-    }};
-
-    // Functions
-    private static final ArrayList<ai.vespa.schemals.parser.rankingexpression.Token.TokenType> rankingExpressioFunctionTokens = new ArrayList<>() {{
-        // Space in the ccc file as well :)
-        add(ai.vespa.schemals.parser.rankingexpression.Token.TokenType.ATAN2);
-        add(ai.vespa.schemals.parser.rankingexpression.Token.TokenType.FMOD);
-        add(ai.vespa.schemals.parser.rankingexpression.Token.TokenType.LDEXP);
-        add(ai.vespa.schemals.parser.rankingexpression.Token.TokenType.POW);
-        add(ai.vespa.schemals.parser.rankingexpression.Token.TokenType.BIT);
-        add(ai.vespa.schemals.parser.rankingexpression.Token.TokenType.HAMMING);
-    }};
-
-    // Other
-    private static final Map<ai.vespa.schemals.parser.rankingexpression.Token.TokenType, String> rankingExpressionTokenTypeLSPNameMap = new HashMap<ai.vespa.schemals.parser.rankingexpression.Token.TokenType, String>() {{
-        put(ai.vespa.schemals.parser.rankingexpression.Token.TokenType.ISNAN, "function");
-        put(ai.vespa.schemals.parser.rankingexpression.Token.TokenType.STRING, "string");
-        put(ai.vespa.schemals.parser.rankingexpression.Token.TokenType.INTEGER, "number");
-        put(ai.vespa.schemals.parser.rankingexpression.Token.TokenType.FLOAT, "number");
-    }};
-
-
-    private static final Set<ai.vespa.schemals.parser.indexinglanguage.Token.TokenType> indexingLanguageOperators = new HashSet<>() {{
-        add(ai.vespa.schemals.parser.indexinglanguage.Token.TokenType.BASE64_DECODE);
-        add(ai.vespa.schemals.parser.indexinglanguage.Token.TokenType.BASE64_ENCODE);
-        add(ai.vespa.schemals.parser.indexinglanguage.Token.TokenType.ECHO);
-        add(ai.vespa.schemals.parser.indexinglanguage.Token.TokenType.FLATTEN);
-        add(ai.vespa.schemals.parser.indexinglanguage.Token.TokenType.GET_FIELD);
-        add(ai.vespa.schemals.parser.indexinglanguage.Token.TokenType.GET_VAR);
-        add(ai.vespa.schemals.parser.indexinglanguage.Token.TokenType.HEX_DECODE);
-        add(ai.vespa.schemals.parser.indexinglanguage.Token.TokenType.HEX_ENCODE);
-        add(ai.vespa.schemals.parser.indexinglanguage.Token.TokenType.HOST_NAME);
-        add(ai.vespa.schemals.parser.indexinglanguage.Token.TokenType.INPUT);
-        add(ai.vespa.schemals.parser.indexinglanguage.Token.TokenType.JOIN);
-        add(ai.vespa.schemals.parser.indexinglanguage.Token.TokenType.LOWER_CASE);
-        add(ai.vespa.schemals.parser.indexinglanguage.Token.TokenType.NGRAM);
-        add(ai.vespa.schemals.parser.indexinglanguage.Token.TokenType.NORMALIZE);
-        add(ai.vespa.schemals.parser.indexinglanguage.Token.TokenType.NOW);
-        add(ai.vespa.schemals.parser.indexinglanguage.Token.TokenType.SET_LANGUAGE);
-        add(ai.vespa.schemals.parser.indexinglanguage.Token.TokenType.SET_VAR);
-        add(ai.vespa.schemals.parser.indexinglanguage.Token.TokenType.SUBSTRING);
-        add(ai.vespa.schemals.parser.indexinglanguage.Token.TokenType.SPLIT);
-        add(ai.vespa.schemals.parser.indexinglanguage.Token.TokenType.TOKENIZE);
-        add(ai.vespa.schemals.parser.indexinglanguage.Token.TokenType.TRIM);
-        add(ai.vespa.schemals.parser.indexinglanguage.Token.TokenType.TO_INT);
-        add(ai.vespa.schemals.parser.indexinglanguage.Token.TokenType.TO_POS);
-        add(ai.vespa.schemals.parser.indexinglanguage.Token.TokenType.TO_BOOL);
-        add(ai.vespa.schemals.parser.indexinglanguage.Token.TokenType.TO_BYTE);
-        add(ai.vespa.schemals.parser.indexinglanguage.Token.TokenType.TO_LONG);
-        add(ai.vespa.schemals.parser.indexinglanguage.Token.TokenType.TO_WSET);
-        add(ai.vespa.schemals.parser.indexinglanguage.Token.TokenType.TO_ARRAY);
-        add(ai.vespa.schemals.parser.indexinglanguage.Token.TokenType.TO_DOUBLE);
-        add(ai.vespa.schemals.parser.indexinglanguage.Token.TokenType.TO_FLOAT);
-        add(ai.vespa.schemals.parser.indexinglanguage.Token.TokenType.TO_STRING);
-        add(ai.vespa.schemals.parser.indexinglanguage.Token.TokenType.EMBED);
-        add(ai.vespa.schemals.parser.indexinglanguage.Token.TokenType.HASH);
-        add(ai.vespa.schemals.parser.indexinglanguage.Token.TokenType.TO_EPOCH_SECOND);
-    }};
-
-    private static final Set<ai.vespa.schemals.parser.indexinglanguage.Token.TokenType> indexingLanguageOutputs = new HashSet<>() {{
-        add(ai.vespa.schemals.parser.indexinglanguage.Token.TokenType.ATTRIBUTE);
-        add(ai.vespa.schemals.parser.indexinglanguage.Token.TokenType.INDEX);
-        add(ai.vespa.schemals.parser.indexinglanguage.Token.TokenType.SUMMARY);
-    }};
-
-    private static final Set<ai.vespa.schemals.parser.indexinglanguage.Token.TokenType> indexingLanguageKeywords = new HashSet<>() {{
-        add(ai.vespa.schemals.parser.indexinglanguage.Token.TokenType.IF);
-        add(ai.vespa.schemals.parser.indexinglanguage.Token.TokenType.FOR_EACH);
-        add(ai.vespa.schemals.parser.indexinglanguage.Token.TokenType.SWITCH);
-        add(ai.vespa.schemals.parser.indexinglanguage.Token.TokenType.SELECT_INPUT);
-        add(ai.vespa.schemals.parser.indexinglanguage.Token.TokenType.ELSE);
-        add(ai.vespa.schemals.parser.indexinglanguage.Token.TokenType.CASE);
-        add(ai.vespa.schemals.parser.indexinglanguage.Token.TokenType.CASE_DEFAULT);
-    }};
-=======
- * SchemaSemanticTokens handles a semantic token request
- */
 public class SchemaSemanticTokens {
->>>>>>> 84d747ff
 
     private static Map<SymbolType, Integer> identifierTypeMap;
 
