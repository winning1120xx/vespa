--- conflicted
+++ resolved
@@ -43,18 +43,11 @@
             openDocuments.get(fileURI).updateFileContent(content, version);
         }
 
-<<<<<<< HEAD
-
         if (reparseDescendants) {
             for (String descendantURI : schemaIndex.getAllDocumentDescendants(fileURI)) {
                 if (openDocuments.containsKey(descendantURI)) {
                     openDocuments.get(descendantURI).reparseContent();
                 }
-=======
-        for (String descendantURI : schemaIndex.getAllDocumentDescendants(fileURI)) {
-            if (openDocuments.containsKey(descendantURI)) {
-                openDocuments.get(descendantURI).reparseContent();
->>>>>>> 81980ed4
             }
         }
     }
