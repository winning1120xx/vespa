package ai.vespa.schemals.schemadocument.resolvers.RankExpression;

import java.util.ArrayList;
import java.util.HashMap;
import java.util.HashSet;
import java.util.List;
import java.util.Map;
import java.util.Set;

import ai.vespa.schemals.index.FieldIndex.IndexingType;
import ai.vespa.schemals.index.Symbol.SymbolType;
import ai.vespa.schemals.schemadocument.resolvers.RankExpression.argument.KeywordArgument;
import ai.vespa.schemals.schemadocument.resolvers.RankExpression.argument.LabelArgument;
import ai.vespa.schemals.schemadocument.resolvers.RankExpression.argument.EnumArgument;
import ai.vespa.schemals.schemadocument.resolvers.RankExpression.argument.ExpressionArgument;
import ai.vespa.schemals.schemadocument.resolvers.RankExpression.argument.FieldArgument;
import ai.vespa.schemals.schemadocument.resolvers.RankExpression.argument.IntegerArgument;
import ai.vespa.schemals.schemadocument.resolvers.RankExpression.argument.StringArgument;
import ai.vespa.schemals.schemadocument.resolvers.RankExpression.argument.SymbolArgument;
import ai.vespa.schemals.schemadocument.resolvers.RankExpression.argument.VectorArgument;
import ai.vespa.schemals.schemadocument.resolvers.RankExpression.argument.FieldArgument.FieldType;

public class BuiltInFunctions {
    public static final Map<String, GenericFunction> rankExpressionBuiltInFunctions = new HashMap<>() {{
        // ==== Query features ====
        put("query", new GenericFunction("query", new FunctionSignature(new SymbolArgument(SymbolType.QUERY_INPUT, "value"))));
        put("term", new GenericFunction("term", new IntegerArgument(), Set.of(
            "significance",
            "weight",
            "connectedness"
        )));
        put("queryTermCount", new GenericFunction("queryTermCount"));
        
        // ==== Document features ====
        put("fieldLength", new GenericFunction("fieldLength", new FunctionSignature(new FieldArgument())));
        put("attribute", new GenericFunction("attribute", List.of( 
            new FunctionSignature(new FieldArgument(FieldArgument.NumericOrTensorFieldType, IndexingType.ATTRIBUTE), Set.of(
                "",
                "count"
            )),
            new FunctionSignature(List.of(
                new FieldArgument(FieldType.NUMERIC_ARRAY, IndexingType.ATTRIBUTE),
                new IntegerArgument()
            )),
            new FunctionSignature(List.of(
                new FieldArgument(FieldType.WSET, IndexingType.ATTRIBUTE),
                new StringArgument("key")
            ), Set.of("weight", "contains"))
        )));

        // TODO: requires you to write attribute(name)
        put("tensorFromWeightedSet", new GenericFunction("tensorFromWeightedSet", List.of(
            new FunctionSignature(
                new FieldArgument(FieldType.WSET, IndexingType.ATTRIBUTE, "source")
            ),
            new FunctionSignature(List.of(
                new FieldArgument(FieldType.WSET, IndexingType.ATTRIBUTE, "source"),
                new StringArgument("dimension")
            ))
        ))); 
        
        // TODO: requires you to write attribute(name)
        put("tensorFromLabels", new GenericFunction("tensorFromLabels", List.of(
            new FunctionSignature(
                new FieldArgument(FieldArgument.SingleValueOrArrayType, IndexingType.ATTRIBUTE, "attribute")
            ),
            new FunctionSignature(List.of(
                new FieldArgument(FieldArgument.SingleValueOrArrayType, IndexingType.ATTRIBUTE, "attribute"),
                new StringArgument("dimension")
            ))
        )));

        // ==== Field match features - normalized ====
        put("fieldMatch", new GenericFunction("fieldMatch", new FieldArgument(FieldType.STRING), Set.of(
            "",
            "proximity",
            "completeness",
            "queryCompleteness",
            "fieldCompleteness",
            "orderness",
            "relatedness",
            "earliness",
            "longestSequenceRatio",
            "seqmentProximity",
            "unweightedProximity",
            "absoluteProximity",
            "occurrence",
            "absoluteOccurrence",
            "weightedOccureence",
            "weightedAbsoluteOccurence",
            "significantOccurence",
        
        // ==== Feild match features - normalized and relative to the whole query ====
            "weight",
            "significance",
            "importance",
        
        // ==== Field match features - not normalized ====
            "segments",
            "matches",
            "degradedMatches",
            "outOfOrder",
            "gaps",
            "gapLength",
            "longestSequence",
            "head",
            "tail",
            "segmentDistance"
        )));

        // ==== Query and field similarity ====
        put("textSimilarity", new GenericFunction("textSimilarity", new FieldArgument(FieldType.STRING), Set.of(
            "",
            "proximity",
            "order",
            "queryCoverage",
            "fieldCoverage"
        )));

        // ==== Query term and field match features ====
        put("fieldTermMatch", new GenericFunction("fieldTermMatch", new FunctionSignature(List.of(
            new FieldArgument(FieldType.STRING),
            new IntegerArgument()
        ), Set.of("firstPosition", "occurences"))));

        put("matchCount", new GenericFunction("mathCount", new FunctionSignature(new FieldArgument(FieldType.STRING, FieldArgument.IndexAttributeType))));

        put("matches", new GenericFunction("matches", List.of(
            new FunctionSignature(new FieldArgument(FieldArgument.AnyFieldType, FieldArgument.IndexAttributeType)),
            new FunctionSignature(List.of(
                new FieldArgument(FieldArgument.AnyFieldType, FieldArgument.IndexAttributeType),
                new IntegerArgument()
            ))
        )));
        put("termDistance", new GenericFunction("termDistance", new FunctionSignature(List.of(
            new FieldArgument(),
            new ExpressionArgument("x"),
            new ExpressionArgument("y")
        ), Set.of( 
            "forward",
            "forwardTermPosition",
            "reverse",
            "reverseTermPosition"
        ))));

        // ==== Features for idexed multivalue string fields ====
        put("elementCompleteness", new GenericFunction("elementCompleteness", new FunctionSignature(new FieldArgument(), Set.of(
            "completeness",
            "fieldCompleteness",
            "queryCompleteness",
            "elementWeight"
        ))));
        put("elementSimilarity", new GenericFunction("elementSimilarity", new FunctionSignature(new FieldArgument())));

        // === Attribute match features  ===
        put("attributeMatch", new GenericFunction("attributeMatch", new FunctionSignature(new FieldArgument(), Set.of(
            // normalized
            "",
            "completeness",
            "queryCompleteness",
            "fieldCompleteness",
            "normalizedWeight",
            "normalizedWeightedWeight",

            // normalized and relative to the whole query
            "weight",
            "significance",
            "importance",

            // not normalized
            "matches",
            "totalWeight",
            "averageWeight",
            "maxWeight"
        ))));

        put("closeness", new GenericFunction("closeness", List.of( 
            new FunctionSignature(List.of(new KeywordArgument("field", "dimension"), new FieldArgument(
                FieldType.TENSOR,
                IndexingType.ATTRIBUTE,
                "name"
            ))),
            new FunctionSignature(List.of(new KeywordArgument("label", "dimension"), new LabelArgument("name"))),
            new FunctionSignature(new FieldArgument(FieldType.POSITION, IndexingType.ATTRIBUTE, "position"), Set.of(
                "",
                "logscale"
            ))
        )));

        put("freshness", new GenericFunction("freshness",
            new FunctionSignature(new FieldArgument(FieldArgument.AnyFieldType, IndexingType.ATTRIBUTE, "name"), Set.of(
                "",
                "logscale"
            ))
        ));
        
        // ==== Rank score ====
        put("bm25", new GenericFunction("bm25", new FunctionSignature(new FieldArgument("field"))));
<<<<<<< HEAD
        put("nativeRank", new GenericFunction("nativeRank", List.of(
            new FunctionSignature(),
            new FunctionSignature(new FieldArgument("field")) // TODO: support unlimited number of fields
        )));

        put("nativeDotProduct", new GenericFunction("nativeDotProduct"));
        put("firstPhase", new GenericFunction("firstPhase"));
        put("secondPhase", new GenericFunction("secondPhase"));
        put("firstPhaseRank", new GenericFunction("firstPhaseRank"));

=======
        put("nativeRank", new GenericFunction("nativeRank", new ArrayList<>() {{
            add(new FunctionSignature());
            add(new FunctionSignature(new FieldArgument("field"), true)); // TODO: support unlimited number of fields
        }}));
        put("nativeFieldMatch", new GenericFunction("nativeFieldMatch", List.of(
            new FunctionSignature(),
            new FunctionSignature(new FieldArgument(), true)
        )));
        put("nativeAttributeMatch", new GenericFunction("nativeAttributeMatch", List.of(
            new FunctionSignature(),
            new FunctionSignature(new FieldArgument(), true)
        )));

        // ==== Utility features ====
        put("tokenInputIds", new GenericFunction("tokenInputIds", new FunctionSignature(List.of(
            new IntegerArgument("length"),
            new ExpressionArgument("input")
        ), true)));
        put("customTokenInputIds", new GenericFunction("customTokenInputIds", new FunctionSignature(List.of(
            new IntegerArgument("start_sequence_id"),
            new IntegerArgument("sep_sequence_idlenght"),
            new ExpressionArgument("input")
        ), true)));
        put("tokenTypeIds", new GenericFunction("tokenTypeIds", new FunctionSignature(List.of(
            new IntegerArgument("length"),
            new ExpressionArgument("input")
        ), true)));
        put("tokenAttentionMask", new GenericFunction("tokenAttentionMask", new FunctionSignature(List.of(
            new IntegerArgument("length"),
            new ExpressionArgument("input")
        ), true)));
>>>>>>> 67d542cc

        // ==== Global features ====
        put("globalSequence", new GenericFunction("globalSequence"));
        put("now", new GenericFunction("now"));
        // put("random", new GenericFunction());

        // put("random.match", new GenericFunction()); // This is buggy
        //
        put("random", new GenericFunction("random"));

        put("closest", new GenericFunction("closest", new ArrayList<>() {{
            add(new FunctionSignature(new FieldArgument()));
            add(new FunctionSignature(new ArrayList<>() {{
                add(new FieldArgument());
                add(new LabelArgument());
            }}));
        }}));

        put("distance", new GenericFunction("distance", List.of( 
            new FunctionSignature(List.of(
                new KeywordArgument("field", "dimension"),
                new FieldArgument()
            )),
            new FunctionSignature(List.of(
                new KeywordArgument("label", "dimension"),
                new LabelArgument("name")
            )),
            new FunctionSignature(new FieldArgument(FieldType.POSITION, IndexingType.ATTRIBUTE, "position"), Set.of(
                "",
                "km",
                "index",
                "latitude",
                "longitude"
            ))
        )));

        put("age", new GenericFunction("age", new FunctionSignature(new FieldArgument(FieldArgument.AnyFieldType, IndexingType.ATTRIBUTE))));

        put("file", new GenericFunction("file"));

        put("constant", new GenericFunction("constant", new FunctionSignature(new SymbolArgument(SymbolType.RANK_CONSTANT, "name"))));


        put("distanceToPath", new GenericFunction("distanceToPath", new FunctionSignature(
            new FieldArgument(FieldType.POSITION, IndexingType.ATTRIBUTE),
            Set.of("distance", "traveled", "product")
        )));

        put("dotProduct", new GenericFunction("dotProduct", new FunctionSignature(List.of(
            new FieldArgument(Set.of(FieldType.STRING, FieldType.INTEGER, FieldType.NUMERIC_ARRAY)),
            new VectorArgument()
        ))));

        // === Match operator scores ===
        put("rawScore", new GenericFunction("rawScore", new FunctionSignature(new FieldArgument())));
        put("itemRawScore", new GenericFunction("itemRawScore", new FunctionSignature(new LabelArgument())));

        put("foreach", new GenericFunction("foreach", List.of(
            new FunctionSignature(List.of(
                new KeywordArgument("fields"), 
                new StringArgument("variable"), 
                new ExpressionArgument("feature"), 
                new StringArgument("condition"),
                new EnumArgument("operation", List.of("sum", "product", "average", "min", "max", "count"))
            )),
            new FunctionSignature(List.of(
                new KeywordArgument("terms"), 
                new StringArgument("variable"), 
                new ExpressionArgument("feature"), 
                new StringArgument("condition"),
                new EnumArgument("operation", List.of("sum", "product", "average", "min", "max", "count"))
            )),
            new FunctionSignature(List.of(
                new KeywordArgument("attributes"), 
                new StringArgument("variable"), 
                new ExpressionArgument("feature"), 
                new StringArgument("condition"),
                new EnumArgument("operation", List.of("sum", "product", "average", "min", "max", "count"))
            ))
        )));
    }};

    public static final Set<String> simpleBuiltInFunctionsSet = new HashSet<>() {{
        // add("age");
        // add("attribute");
        // add("attributeMatch");
        // add("bm25");
        // add("closeness");
        // add("closest");
<<<<<<< HEAD
        // add("constant");
        add("customTokenInputIds");
=======
        add("closestdistanceage");
        add("constant");
        // add("customTokenInputIds");
>>>>>>> 67d542cc
        // add("distance");
        // add("distanceToPath");
        // add("dotProduct");
        // add("elementCompleteness");
        // add("elementSimilarity");
        // add("fieldLength");
        // add("fieldMatch");
        // add("fieldTermMatch");
        // add("firstPhase");
        // add("firstPhaseRank");
        // add("foreach");
        // add("freshness");
        // add("globalSequence");
        // add("itemRawScore");
        add("match");
        // add("matchCount");
        // add("matches");
<<<<<<< HEAD
        add("nativeAttributeMatch");
        // add("nativeDotProduct");
        add("nativeFieldMatch");
=======
        // add("nativeAttributeMatch");
        add("nativeDotProduct");
        // add("nativeFieldMatch");
>>>>>>> 67d542cc
        add("nativeProximity");
        // add("nativeRank");
        // add("now");
        // add("query");
        // add("queryTermCount");
        // add("random");
        add("randomNormal");
        add("randomNormalStable");
        add("rankingExpression"); // TODO: deprecated (?)
        // add("rawScore");
        // add("secondPhase");

        // add("tensorFromLabels");
        // add("tensorFromWeightedSet");
        // add("term");
        // add("termDistance");
        // add("textSimilarity");
        // add("tokenAttentionMask");
        // add("tokenInputIds");
        // add("tokenTypeIds");
        

        // TODO: these are only allowed in global-phase
        add("normalize_linear");
        add("reciprocal_rank");
        add("reciprocal_rank");
        add("reciprocal_rank_fusion");
    }};
}<|MERGE_RESOLUTION|>--- conflicted
+++ resolved
@@ -196,10 +196,10 @@
         
         // ==== Rank score ====
         put("bm25", new GenericFunction("bm25", new FunctionSignature(new FieldArgument("field"))));
-<<<<<<< HEAD
+
         put("nativeRank", new GenericFunction("nativeRank", List.of(
             new FunctionSignature(),
-            new FunctionSignature(new FieldArgument("field")) // TODO: support unlimited number of fields
+            new FunctionSignature(new FieldArgument("field"), true)
         )));
 
         put("nativeDotProduct", new GenericFunction("nativeDotProduct"));
@@ -207,11 +207,6 @@
         put("secondPhase", new GenericFunction("secondPhase"));
         put("firstPhaseRank", new GenericFunction("firstPhaseRank"));
 
-=======
-        put("nativeRank", new GenericFunction("nativeRank", new ArrayList<>() {{
-            add(new FunctionSignature());
-            add(new FunctionSignature(new FieldArgument("field"), true)); // TODO: support unlimited number of fields
-        }}));
         put("nativeFieldMatch", new GenericFunction("nativeFieldMatch", List.of(
             new FunctionSignature(),
             new FunctionSignature(new FieldArgument(), true)
@@ -228,7 +223,7 @@
         ), true)));
         put("customTokenInputIds", new GenericFunction("customTokenInputIds", new FunctionSignature(List.of(
             new IntegerArgument("start_sequence_id"),
-            new IntegerArgument("sep_sequence_idlenght"),
+            new IntegerArgument("sep_sequence_idlength"),
             new ExpressionArgument("input")
         ), true)));
         put("tokenTypeIds", new GenericFunction("tokenTypeIds", new FunctionSignature(List.of(
@@ -239,7 +234,6 @@
             new IntegerArgument("length"),
             new ExpressionArgument("input")
         ), true)));
->>>>>>> 67d542cc
 
         // ==== Global features ====
         put("globalSequence", new GenericFunction("globalSequence"));
@@ -322,68 +316,13 @@
         )));
     }};
 
+    // Some features that have not gotten a signature for various reasons
     public static final Set<String> simpleBuiltInFunctionsSet = new HashSet<>() {{
-        // add("age");
-        // add("attribute");
-        // add("attributeMatch");
-        // add("bm25");
-        // add("closeness");
-        // add("closest");
-<<<<<<< HEAD
-        // add("constant");
-        add("customTokenInputIds");
-=======
-        add("closestdistanceage");
-        add("constant");
-        // add("customTokenInputIds");
->>>>>>> 67d542cc
-        // add("distance");
-        // add("distanceToPath");
-        // add("dotProduct");
-        // add("elementCompleteness");
-        // add("elementSimilarity");
-        // add("fieldLength");
-        // add("fieldMatch");
-        // add("fieldTermMatch");
-        // add("firstPhase");
-        // add("firstPhaseRank");
-        // add("foreach");
-        // add("freshness");
-        // add("globalSequence");
-        // add("itemRawScore");
         add("match");
-        // add("matchCount");
-        // add("matches");
-<<<<<<< HEAD
-        add("nativeAttributeMatch");
-        // add("nativeDotProduct");
-        add("nativeFieldMatch");
-=======
-        // add("nativeAttributeMatch");
-        add("nativeDotProduct");
-        // add("nativeFieldMatch");
->>>>>>> 67d542cc
         add("nativeProximity");
-        // add("nativeRank");
-        // add("now");
-        // add("query");
-        // add("queryTermCount");
-        // add("random");
         add("randomNormal");
         add("randomNormalStable");
         add("rankingExpression"); // TODO: deprecated (?)
-        // add("rawScore");
-        // add("secondPhase");
-
-        // add("tensorFromLabels");
-        // add("tensorFromWeightedSet");
-        // add("term");
-        // add("termDistance");
-        // add("textSimilarity");
-        // add("tokenAttentionMask");
-        // add("tokenInputIds");
-        // add("tokenTypeIds");
-        
 
         // TODO: these are only allowed in global-phase
         add("normalize_linear");
