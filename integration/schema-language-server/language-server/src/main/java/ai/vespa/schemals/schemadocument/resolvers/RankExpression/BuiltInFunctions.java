package ai.vespa.schemals.schemadocument.resolvers.RankExpression;

import java.util.ArrayList;
import java.util.HashMap;
import java.util.HashSet;
import java.util.Map;
import java.util.Set;

import ai.vespa.schemals.index.FieldIndex.IndexingType;
import ai.vespa.schemals.index.Symbol.SymbolType;
import ai.vespa.schemals.schemadocument.resolvers.RankExpression.argument.KeywordArgument;
import ai.vespa.schemals.schemadocument.resolvers.RankExpression.argument.LabelArgument;
import ai.vespa.schemals.schemadocument.resolvers.RankExpression.argument.ExpressionArgument;
import ai.vespa.schemals.schemadocument.resolvers.RankExpression.argument.FieldArgument;
import ai.vespa.schemals.schemadocument.resolvers.RankExpression.argument.IntegerArgument;
import ai.vespa.schemals.schemadocument.resolvers.RankExpression.argument.StringArgument;
import ai.vespa.schemals.schemadocument.resolvers.RankExpression.argument.SymbolArgument;
import ai.vespa.schemals.schemadocument.resolvers.RankExpression.argument.FieldArgument.FieldType;

public class BuiltInFunctions {
    public static final Map<String, GenericFunction> rankExpressionBuiltInFunctions = new HashMap<>() {{
        // ==== Query features ====
        put("query", new GenericFunction("query", new FunctionSignature(new SymbolArgument(SymbolType.QUERY_INPUT, "value"))));
        put("term", new GenericFunction("term", new IntegerArgument(), new HashSet<>() {{
            add("significance");
            add("weight");
            add("connectedness");
        }}));
        put("queryTermCount", new GenericFunction("queryTermCount"));
        
        // ==== Document features ====
        put("fieldLength", new GenericFunction("fieldLength", new FunctionSignature(new FieldArgument())));
        put("attribute", new GenericFunction("attribute", new ArrayList<>() {{
            add(new FunctionSignature(new FieldArgument(FieldArgument.NumericOrTensorFieldType, IndexingType.ATTRIBUTE)));
            add(new FunctionSignature(new ArrayList<>() {{
                add(new FieldArgument(FieldType.NUMERIC_ARRAY, IndexingType.ATTRIBUTE));
                add(new IntegerArgument());
            }}));
            add(new FunctionSignature(new ArrayList<>() {{
                add(new FieldArgument(FieldType.WSET, IndexingType.ATTRIBUTE));
                add(new StringArgument("key"));
            }}, new HashSet<>() {{
                add("weight");
                add("contains");
            }}));
            add(new FunctionSignature(new FieldArgument(FieldArgument.AnyFieldType, IndexingType.ATTRIBUTE), "count"));
        }}));

        // ==== Field match features - normalized ====
        put("fieldMatch", new GenericFunction("fieldMatch", new FieldArgument(FieldType.STRING), new HashSet<>() {{
            add("");
            add("proximity");
            add("completeness");
            add("queryCompleteness");
            add("fieldCompleteness");
            add("orderness");
            add("relatedness");
            add("earliness");
            add("longestSequenceRatio");
            add("seqmentProximity");
            add("unweightedProximity");
            add("absoluteProximity");
            add("occurrence");
            add("absoluteOccurrence");
            add("weightedOccureence");
            add("weightedAbsoluteOccurence");
            add("significantOccurence");
        
        // ==== Feild match features - normalized and relative to the whole query ====
            add("weight");
            add("significance");
            add("importance");
        
        // ==== Field matche features - not normalized ====
            add("segments");
            add("matches");
            add("degradedMatches");
            add("outOfOrder");
            add("gaps");
            add("gapLength");
            add("longestSequence");
            add("head");
            add("tail");
            add("segmentDistance");
        }}));

        // ==== Query and field similarity ====
        put("textSimilarity", new GenericFunction("textSimilarity", new FieldArgument(FieldType.STRING), new HashSet<>() {{
            add("");
            add("proximity");
            add("order");
            add("queryCoverage");
            add("fieldCoverage");
        }}));

        // ==== Query term and field match features ====
        put("fieldTermMatch", new GenericFunction("fieldTermMatch", new FunctionSignature(new ArrayList<>() {{
            add(new FieldArgument(FieldType.STRING));
            add(new IntegerArgument());
        }}, new HashSet<>() {{
            add("firstPosition");
            add("occurences");
        }})));
        put("matchCount", new GenericFunction("mathCount", new FunctionSignature(new FieldArgument(FieldType.STRING, FieldArgument.IndexAttributeType))));
        put("matches", new GenericFunction("matches", new ArrayList<>() {{
            add(new FunctionSignature(new FieldArgument(FieldArgument.AnyFieldType, FieldArgument.IndexAttributeType)));
            add(new FunctionSignature(new ArrayList<>() {{
                add(new FieldArgument(FieldArgument.AnyFieldType, FieldArgument.IndexAttributeType));
                add(new IntegerArgument());
            }}));
        }}));
        put("termDistance", new GenericFunction("termDistance", new FunctionSignature(new ArrayList<>() {{
            add(new FieldArgument());
            add(new ExpressionArgument("x"));
            add(new ExpressionArgument("y"));
        }}, new HashSet<>() {{
            add("forward");
            add("forwardTermPosition");
            add("reverse");
            add("reverseTermPosition");
        }})));

        // ==== Features for idexed multivalue string fields ====
<<<<<<< HEAD
        put("elementCompleteness", new GenericFunction(new FunctionSignature(new FieldArgument(), new HashSet<>() {{
=======
        put("elementCompletness", new GenericFunction("elementCompletness", new FunctionSignature(new FieldArgument(), new HashSet<>() {{
>>>>>>> 526f7a22
            add("completeness");
            add("fieldCompleteness");
            add("queryCompleteness");
            add("elementWeight");
        }})));
<<<<<<< HEAD
        put("elementSimilarity", new GenericFunction(new FunctionSignature(new FieldArgument())));
=======
        put("elementSimilarity", new GenericFunction("elementSimilarity", new FunctionSignature(new FieldArgument())));
>>>>>>> 526f7a22



        
        // ==== Rank score ====
        put("bm25", new GenericFunction("bm25", new FunctionSignature(new FieldArgument("field"))));
        put("nativeRank", new GenericFunction("nativeRank", new ArrayList<>() {{
            add(new FunctionSignature());
            add(new FunctionSignature(new FieldArgument("field"))); // TODO: support unlimited number of fields
        }}));



        // ==== Global features ====
        put("globalSequence", new GenericFunction("globalSequence"));
        put("now", new GenericFunction("now"));
        // put("random", new GenericFunction());
        // put("random.match", new GenericFunction()); // This is buggy

<<<<<<< HEAD
        put("distance", new DistanceFunction());
=======


        put("distance", new GenericFunction("distance", new ArrayList<>() {{
            add(new FunctionSignature(new ArrayList<>() {{
                add(new KeywordArgument("field", "dimension"));
                add(new FieldArgument());
            }}));
            add(new FunctionSignature(new ArrayList<>() {{
                add(new KeywordArgument("label", "dimension"));
                add(new LabelArgument());
            }}));
        }}));
>>>>>>> 526f7a22

        put("file", new GenericFunction("file"));
        put("closest", new GenericFunction("closest", new ArrayList<>() {{
            add(new FunctionSignature(new FieldArgument()));
            add(new FunctionSignature(new ArrayList<>() {{
                add(new FieldArgument());
                add(new LabelArgument());
            }}));
        }}));
    }};

    public static final Set<String> simpleBuiltInFunctionsSet = new HashSet<>() {{
        add("age");
        // add("attribute");
        add("attributeMatch");
        // add("bm25");
        add("closeness");
        // add("closest");
        add("closestdistanceage");
        add("constant");
        add("customTokenInputIds");
        // add("distance");
        add("distanceToPath");
        add("dotProduct");
        // add("elementCompleteness");
        // add("elementSimilarity");
        // add("fieldLength");
        // add("fieldMatch");
        // add("fieldTermMatch");
        add("firstPhase");
        add("firstPhaseRank");
        add("foreach");
        add("freshness");
        // add("globalSequence");
        add("itemRawScore");
        add("match");
        // add("matchCount");
        // add("matches");
        add("nativeAttributeMatch");
        add("nativeDotProduct");
        add("nativeFieldMatch");
        add("nativeProximity");
        // add("nativeRank");
        // add("now");
        // add("query");
        // add("queryTermCount");
        add("random");
        add("randomNormal");
        add("randomNormalStable");
        add("rankingExpression"); // TODO: deprecated (?)
        add("rawScore");
        add("secondPhase");
        add("tensorFromLabels");
        add("tensorFromWeightedSet");
        // add("term");
        // add("termDistance");
        // add("textSimilarity");
        add("tokenAttentionMask");
        add("tokenInputIds");
        add("tokenTypeIds");
        

        // TODO: these are only allowed in global-phase
        add("normalize_linear");
        add("reciprocal_rank");
        add("reciprocal_rank");
        add("reciprocal_rank_fusion");
    }};
}<|MERGE_RESOLUTION|>--- conflicted
+++ resolved
@@ -121,21 +121,13 @@
         }})));
 
         // ==== Features for idexed multivalue string fields ====
-<<<<<<< HEAD
-        put("elementCompleteness", new GenericFunction(new FunctionSignature(new FieldArgument(), new HashSet<>() {{
-=======
-        put("elementCompletness", new GenericFunction("elementCompletness", new FunctionSignature(new FieldArgument(), new HashSet<>() {{
->>>>>>> 526f7a22
+        put("elementCompleteness", new GenericFunction("elementCompleteness", new FunctionSignature(new FieldArgument(), new HashSet<>() {{
             add("completeness");
             add("fieldCompleteness");
             add("queryCompleteness");
             add("elementWeight");
         }})));
-<<<<<<< HEAD
-        put("elementSimilarity", new GenericFunction(new FunctionSignature(new FieldArgument())));
-=======
         put("elementSimilarity", new GenericFunction("elementSimilarity", new FunctionSignature(new FieldArgument())));
->>>>>>> 526f7a22
 
 
 
@@ -155,11 +147,6 @@
         // put("random", new GenericFunction());
         // put("random.match", new GenericFunction()); // This is buggy
 
-<<<<<<< HEAD
-        put("distance", new DistanceFunction());
-=======
-
-
         put("distance", new GenericFunction("distance", new ArrayList<>() {{
             add(new FunctionSignature(new ArrayList<>() {{
                 add(new KeywordArgument("field", "dimension"));
@@ -170,7 +157,6 @@
                 add(new LabelArgument());
             }}));
         }}));
->>>>>>> 526f7a22
 
         put("file", new GenericFunction("file"));
         put("closest", new GenericFunction("closest", new ArrayList<>() {{
