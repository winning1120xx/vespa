package ai.vespa.schemals.semantictokens;

import java.io.PrintStream;
import java.util.List;
import java.util.ArrayList;
import java.util.HashMap;
import java.util.Map;
import java.util.Set;

import org.eclipse.lsp4j.Position;
import org.eclipse.lsp4j.Range;
import org.eclipse.lsp4j.SemanticTokens;
import org.eclipse.lsp4j.SemanticTokensLegend;
import org.eclipse.lsp4j.SemanticTokensServerFull;
import org.eclipse.lsp4j.SemanticTokensWithRegistrationOptions;

import ai.vespa.schemals.tree.CSTUtils;
import ai.vespa.schemals.tree.SchemaNode;
import ai.vespa.schemals.tree.Visitor;
import ai.vespa.schemals.context.EventContext;
import ai.vespa.schemals.index.Symbol.SymbolStatus;
import ai.vespa.schemals.index.Symbol.SymbolType;
import ai.vespa.schemals.parser.TokenSource;
import ai.vespa.schemals.parser.Token.TokenType;
import ai.vespa.schemals.parser.ast.dataType;
import ai.vespa.schemals.schemadocument.SchemaDocumentParser;

public class SchemaSemanticTokens implements Visitor {

<<<<<<< HEAD
    private static final ArrayList<String> manuallyRegisteredLSPNames = new ArrayList<String>() {{
        add("type");
        add("comment");
    }};

    // Keyword
=======
    private static final List<SymbolType> userDefinedSymbolTypes = new ArrayList<SymbolType>() {{
        add(SymbolType.SCHEMA);
        add(SymbolType.DOCUMENT);
        add(SymbolType.FIELD);
        add(SymbolType.STRUCT);
        add(SymbolType.ANNOTATION);
        add(SymbolType.RANK_PROFILE);
        add(SymbolType.FIELDSET);
        add(SymbolType.STRUCT_FIELD);
        add(SymbolType.FUNCTION);
        add(SymbolType.TYPE_UNKNOWN);
        add(SymbolType.FIELD_IN_STRUCT);
        add(SymbolType.SUBFIELD);
    }};

>>>>>>> b53d8dd5
    private static final ArrayList<TokenType> keywordTokens = new ArrayList<TokenType>() {{
        add(TokenType.ANNOTATION);
        add(TokenType.DOCUMENT);
        add(TokenType.FIELD);
        add(TokenType.FIELDSET); 
        add(TokenType.FIRST_PHASE);
        add(TokenType.INHERITS);
        add(TokenType.RANK_PROFILE);
        add(TokenType.SCHEMA);
        add(TokenType.SEARCH);
        add(TokenType.STRUCT);
        add(TokenType.STRUCT_FIELD);
        add(TokenType.TYPE);
        add(TokenType.FUNCTION);
        add(TokenType.RANK_PROPERTIES);
        add(TokenType.MATCHFEATURES_SL);
        add(TokenType.IMPORT);
        add(TokenType.INPUTS);
        add(TokenType.DOCUMENT_SUMMARY);
        add(TokenType.AS);
        add(TokenType.SUMMARY);
    }};

    // Other
    private static final Map<TokenType, String> schemaTokenTypeLSPNameMap = new HashMap<TokenType, String>() {{
        put(TokenType.DOUBLE, "number");
        put(TokenType.INTEGER, "number");
        put(TokenType.LONG, "number");
        put(TokenType.DOUBLEQUOTEDSTRING, "string");
        put(TokenType.SINGLEQUOTEDSTRING, "string");
    }};


    // ========= Ranking expressions =========
    // Keyword
    private static final ArrayList<ai.vespa.schemals.parser.rankingexpression.Token.TokenType> rankingExpressionKeywordTokens = new ArrayList<>() {{
        add(ai.vespa.schemals.parser.rankingexpression.Token.TokenType.IF);
        add(ai.vespa.schemals.parser.rankingexpression.Token.TokenType.IN);
        add(ai.vespa.schemals.parser.rankingexpression.Token.TokenType.F);

        add(ai.vespa.schemals.parser.rankingexpression.Token.TokenType.TRUE);
        add(ai.vespa.schemals.parser.rankingexpression.Token.TokenType.FALSE);

        add(ai.vespa.schemals.parser.rankingexpression.Token.TokenType.AVG);
        add(ai.vespa.schemals.parser.rankingexpression.Token.TokenType.COUNT);
        add(ai.vespa.schemals.parser.rankingexpression.Token.TokenType.MAX);
        add(ai.vespa.schemals.parser.rankingexpression.Token.TokenType.MEDIAN);
        add(ai.vespa.schemals.parser.rankingexpression.Token.TokenType.MIN);
        add(ai.vespa.schemals.parser.rankingexpression.Token.TokenType.PROD);
        add(ai.vespa.schemals.parser.rankingexpression.Token.TokenType.SUM);
    }};

    // Operations
    private static final ArrayList<ai.vespa.schemals.parser.rankingexpression.Token.TokenType> rankingExpressionOperationTokens = new ArrayList<>() {{
        add(ai.vespa.schemals.parser.rankingexpression.Token.TokenType.ADD);
        add(ai.vespa.schemals.parser.rankingexpression.Token.TokenType.SUB);
        add(ai.vespa.schemals.parser.rankingexpression.Token.TokenType.DIV);
        add(ai.vespa.schemals.parser.rankingexpression.Token.TokenType.MUL);
        add(ai.vespa.schemals.parser.rankingexpression.Token.TokenType.DOT);
        add(ai.vespa.schemals.parser.rankingexpression.Token.TokenType.MOD);
        add(ai.vespa.schemals.parser.rankingexpression.Token.TokenType.POWOP);
        add(ai.vespa.schemals.parser.rankingexpression.Token.TokenType.GREATEREQUAL);
        add(ai.vespa.schemals.parser.rankingexpression.Token.TokenType.GREATER);
        add(ai.vespa.schemals.parser.rankingexpression.Token.TokenType.LESSEQUAL);
        add(ai.vespa.schemals.parser.rankingexpression.Token.TokenType.LESS);
        add(ai.vespa.schemals.parser.rankingexpression.Token.TokenType.APPROX);
        add(ai.vespa.schemals.parser.rankingexpression.Token.TokenType.NOTEQUAL);
        add(ai.vespa.schemals.parser.rankingexpression.Token.TokenType.EQUAL);
    }};

    // Functions
    private static final ArrayList<ai.vespa.schemals.parser.rankingexpression.Token.TokenType> rankingExpressioFunctionTokens = new ArrayList<>() {{
        add(ai.vespa.schemals.parser.rankingexpression.Token.TokenType.ABS);
        add(ai.vespa.schemals.parser.rankingexpression.Token.TokenType.ACOS);
        add(ai.vespa.schemals.parser.rankingexpression.Token.TokenType.ASIN);
        add(ai.vespa.schemals.parser.rankingexpression.Token.TokenType.ATAN);
        add(ai.vespa.schemals.parser.rankingexpression.Token.TokenType.CEIL);
        add(ai.vespa.schemals.parser.rankingexpression.Token.TokenType.COS);
        add(ai.vespa.schemals.parser.rankingexpression.Token.TokenType.COSH);
        add(ai.vespa.schemals.parser.rankingexpression.Token.TokenType.ELU);
        add(ai.vespa.schemals.parser.rankingexpression.Token.TokenType.EXP);
        add(ai.vespa.schemals.parser.rankingexpression.Token.TokenType.FABS);
        add(ai.vespa.schemals.parser.rankingexpression.Token.TokenType.FLOOR);
        add(ai.vespa.schemals.parser.rankingexpression.Token.TokenType.ISNAN);
        add(ai.vespa.schemals.parser.rankingexpression.Token.TokenType.LOG);
        add(ai.vespa.schemals.parser.rankingexpression.Token.TokenType.LOG10);
        add(ai.vespa.schemals.parser.rankingexpression.Token.TokenType.RELU);
        add(ai.vespa.schemals.parser.rankingexpression.Token.TokenType.ROUND);
        add(ai.vespa.schemals.parser.rankingexpression.Token.TokenType.SIGMOID);
        add(ai.vespa.schemals.parser.rankingexpression.Token.TokenType.SIGN);
        add(ai.vespa.schemals.parser.rankingexpression.Token.TokenType.SIN);
        add(ai.vespa.schemals.parser.rankingexpression.Token.TokenType.SINH);
        add(ai.vespa.schemals.parser.rankingexpression.Token.TokenType.SQUARE);
        add(ai.vespa.schemals.parser.rankingexpression.Token.TokenType.SQRT);
        add(ai.vespa.schemals.parser.rankingexpression.Token.TokenType.TAN);
        add(ai.vespa.schemals.parser.rankingexpression.Token.TokenType.TANH);
        add(ai.vespa.schemals.parser.rankingexpression.Token.TokenType.ERF);

        // Space in the ccc file as well :)
        add(ai.vespa.schemals.parser.rankingexpression.Token.TokenType.ATAN2);
        add(ai.vespa.schemals.parser.rankingexpression.Token.TokenType.FMOD);
        add(ai.vespa.schemals.parser.rankingexpression.Token.TokenType.LDEXP);
        add(ai.vespa.schemals.parser.rankingexpression.Token.TokenType.POW);
        add(ai.vespa.schemals.parser.rankingexpression.Token.TokenType.BIT);
        add(ai.vespa.schemals.parser.rankingexpression.Token.TokenType.HAMMING);

        add(ai.vespa.schemals.parser.rankingexpression.Token.TokenType.MAP);
        add(ai.vespa.schemals.parser.rankingexpression.Token.TokenType.MAP_SUBSPACES);
        add(ai.vespa.schemals.parser.rankingexpression.Token.TokenType.UNPACK_BITS);
        add(ai.vespa.schemals.parser.rankingexpression.Token.TokenType.REDUCE);
        add(ai.vespa.schemals.parser.rankingexpression.Token.TokenType.JOIN);
        add(ai.vespa.schemals.parser.rankingexpression.Token.TokenType.MERGE);
        add(ai.vespa.schemals.parser.rankingexpression.Token.TokenType.RENAME);
        add(ai.vespa.schemals.parser.rankingexpression.Token.TokenType.CONCAT);
        add(ai.vespa.schemals.parser.rankingexpression.Token.TokenType.TENSOR);
        add(ai.vespa.schemals.parser.rankingexpression.Token.TokenType.RANGE);
        add(ai.vespa.schemals.parser.rankingexpression.Token.TokenType.DIAG);
        add(ai.vespa.schemals.parser.rankingexpression.Token.TokenType.RANDOM);
        add(ai.vespa.schemals.parser.rankingexpression.Token.TokenType.L1_NORMALIZE);
        add(ai.vespa.schemals.parser.rankingexpression.Token.TokenType.L2_NORMALIZE);
        add(ai.vespa.schemals.parser.rankingexpression.Token.TokenType.EUCLIDEAN_DISTANCE);
        add(ai.vespa.schemals.parser.rankingexpression.Token.TokenType.COSINE_SIMILARITY);
        add(ai.vespa.schemals.parser.rankingexpression.Token.TokenType.MATMUL);
        add(ai.vespa.schemals.parser.rankingexpression.Token.TokenType.SOFTMAX);
        add(ai.vespa.schemals.parser.rankingexpression.Token.TokenType.XW_PLUS_B);
        add(ai.vespa.schemals.parser.rankingexpression.Token.TokenType.ARGMAX);
        add(ai.vespa.schemals.parser.rankingexpression.Token.TokenType.ARGMIN);
        add(ai.vespa.schemals.parser.rankingexpression.Token.TokenType.CELL_CAST);
        add(ai.vespa.schemals.parser.rankingexpression.Token.TokenType.EXPAND);
    }};

    // Other
    private static final Map<ai.vespa.schemals.parser.rankingexpression.Token.TokenType, String> rankingExpressionTokenTypeLSPNameMap = new HashMap<ai.vespa.schemals.parser.rankingexpression.Token.TokenType, String>() {{
        put(ai.vespa.schemals.parser.rankingexpression.Token.TokenType.ISNAN, "function");
        put(ai.vespa.schemals.parser.rankingexpression.Token.TokenType.STRING, "string");
        put(ai.vespa.schemals.parser.rankingexpression.Token.TokenType.INTEGER, "number");
        put(ai.vespa.schemals.parser.rankingexpression.Token.TokenType.FLOAT, "number");
    }};

    private static Map<SymbolType, Integer> identifierTypeMap;
    private static final HashMap<SymbolType, String> identifierTypeLSPNameMap = new HashMap<SymbolType, String>() {{
        put(SymbolType.SCHEMA, "namespace");
        put(SymbolType.DOCUMENT, "class");
        put(SymbolType.FIELD, "variable");
        put(SymbolType.FIELDSET, "variable");
        put(SymbolType.STRUCT, "variable");
        put(SymbolType.STRUCT_FIELD, "variable");
        put(SymbolType.RANK_PROFILE, "variable");
        put(SymbolType.FUNCTION, "function");
<<<<<<< HEAD
        put(SymbolType.DOCUMENT_SUMMARY, "variable");
        put(SymbolType.SUMMARY, "variable");
=======
        put(SymbolType.FIELD_IN_STRUCT, "property");
>>>>>>> b53d8dd5
    }};

    private static ArrayList<String> tokenTypes;
    private static Map<TokenType, Integer> schemaTokenTypeMap;
    private static Map<ai.vespa.schemals.parser.rankingexpression.Token.TokenType, Integer> rankExpressionTokenTypeMap;

    private static int addTokenType(String name) {
        int index = tokenTypes.indexOf(name);
        if (index == -1) {
            index = tokenTypes.size();
            tokenTypes.add(name);
        }
        return index;
    }

    static {
        tokenTypes = new ArrayList<String>();

        // Manually added semantic tokens
        tokenTypes.addAll(manuallyRegisteredLSPNames);
        int keywordIndex = addTokenType("keyword");

        // Add symbol semantic tokens
        identifierTypeMap = new HashMap<SymbolType, Integer>();

        for (Map.Entry<SymbolType, String> set : identifierTypeLSPNameMap.entrySet()) {
            int index = addTokenType(set.getValue());
            identifierTypeMap.put(set.getKey(), index);
        }

        // Create Map for Schema Tokens
        schemaTokenTypeMap = new HashMap<TokenType, Integer>();

        for (var set : schemaTokenTypeLSPNameMap.entrySet()) {
            int index = addTokenType(set.getValue());
            schemaTokenTypeMap.put(set.getKey(), index);
        }
        
        for (TokenType type : keywordTokens) {
            schemaTokenTypeMap.put(type, keywordIndex);
        }

        // Create Map for RankExpression Tokens
        rankExpressionTokenTypeMap = new HashMap<ai.vespa.schemals.parser.rankingexpression.Token.TokenType, Integer>();

        for (var set : rankingExpressionTokenTypeLSPNameMap.entrySet()) {
            int index = addTokenType(set.getValue());
            rankExpressionTokenTypeMap.put(set.getKey(), index);
        }

        for (var type : rankingExpressionKeywordTokens) {
            rankExpressionTokenTypeMap.put(type, keywordIndex);
        }

        int operationIndex = addTokenType("operation");
        for (var type : rankingExpressionOperationTokens) {
            rankExpressionTokenTypeMap.put(type, operationIndex);
        }

        int functionIndex = addTokenType("function");
        for (var type : rankingExpressioFunctionTokens) {
            rankExpressionTokenTypeMap.put(type, functionIndex);
        }

    }


    private static final ArrayList<String> tokenModifiers = new ArrayList<String>();

    public static SemanticTokensWithRegistrationOptions getSemanticTokensRegistrationOptions() {
        return new SemanticTokensWithRegistrationOptions(
            new SemanticTokensLegend(tokenTypes, tokenModifiers),
            new SemanticTokensServerFull(false)
        );
    }

    private static class SemanticTokenMarker {
        private static final int LINE_INDEX = 0;
        private static final int COLUMN_INDEX = 1;

        private int tokenType;
        private Range range;

        SemanticTokenMarker(int tokenType, SchemaNode node) {
            this(tokenType, node.getRange());
        }
        
        SemanticTokenMarker(int tokenType, Range range) {
            this.tokenType = tokenType;
            this.range = range;
        }

        Range getRange() { return range; }

        private ArrayList<Integer> compactForm() {
            int length = range.getEnd().getCharacter() - range.getStart().getCharacter();

            return new ArrayList<Integer>() {{
                add(range.getStart().getLine());
                add(range.getStart().getCharacter());
                add(length);
                add(tokenType);
                add(0);
            }};
        }

        static ArrayList<Integer> concatCompactForm(ArrayList<SemanticTokenMarker> markers) {
            ArrayList<Integer> ret = new ArrayList<>(markers.size() * 5);

            if (markers.size() == 0) {
                return ret;
            }

            ret.addAll(markers.get(0).compactForm());

            for (int i = 1; i < markers.size(); i++) {
                ArrayList<Integer> markerCompact = markers.get(i).compactForm();
                ArrayList<Integer> lastMarkerCompact = markers.get(i - 1).compactForm();
                markerCompact.set(LINE_INDEX, markerCompact.get(LINE_INDEX) - lastMarkerCompact.get(LINE_INDEX));
                if (markerCompact.get(LINE_INDEX) == 0) {
                    markerCompact.set(COLUMN_INDEX, markerCompact.get(COLUMN_INDEX) - lastMarkerCompact.get(COLUMN_INDEX));
                }
                ret.addAll(markerCompact);
            }

            return ret;
        }
    }

    private static ArrayList<SemanticTokenMarker> traverseCST(SchemaNode node, PrintStream logger) {
        ArrayList<SemanticTokenMarker> ret = new ArrayList<SemanticTokenMarker>();

        TokenType schemaType = node.getSchemaType();
        var rankExpressionType = node.getRankExpressionType();

<<<<<<< HEAD
        if (node.isSchemaASTInstance(dataType.class) && !node.hasSymbol()) {
=======
        // TODO: this became a bit ugly with the map stuff
        if (node.isASTInstance(dataType.class) && (!node.hasSymbol() || node.getSymbol().getType() == SymbolType.MAP_KEY || node.getSymbol().getType() == SymbolType.MAP_VALUE)) {
>>>>>>> b53d8dd5

            Integer tokenType = tokenTypes.indexOf("type");
            if (tokenType != -1) {
                // this will leave <> uncolored, as we are only interested in marking the actual token
                Range markerRange = CSTUtils.findFirstLeafChild(node).getRange();
                ret.add(new SemanticTokenMarker(tokenType, markerRange));
            }

        } 

        if (node.hasSymbol() && 
                (node.getSymbol().getStatus() == SymbolStatus.REFERENCE || node.getSymbol().getStatus() == SymbolStatus.DEFINITION) && userDefinedSymbolTypes.contains(node.getSymbol().getType())) {
            Integer tokenType = identifierTypeMap.get(node.getSymbol().getType());
            
            if (tokenType != null) {
                ret.add(new SemanticTokenMarker(tokenType, node));
            }

<<<<<<< HEAD
        } else if (schemaType != null) {

            Integer tokenType = schemaTokenTypeMap.get(schemaType);
=======
        } else if (node.hasSymbol() && node.getSymbol().getStatus() == SymbolStatus.BUILTIN_REFERENCE) {
            Integer tokenType = identifierTypeMap.get(node.getSymbol().getType());

>>>>>>> b53d8dd5
            if (tokenType != null) {
                ret.add(new SemanticTokenMarker(tokenType, node));
            }

<<<<<<< HEAD
        } if (rankExpressionType != null) {
=======
        } else if (type != null) {
>>>>>>> b53d8dd5

            Integer tokenType = rankExpressionTokenTypeMap.get(rankExpressionType);
            if (tokenType != null) {
                ret.add(new SemanticTokenMarker(tokenType, node));
            }

        } else {
            
            for (SchemaNode child : node) {
                ArrayList<SemanticTokenMarker> markers = traverseCST(child, logger);
                ret.addAll(markers);
            }
        }


        return ret;
    }

    private static ArrayList<SemanticTokenMarker> convertCommentRanges(ArrayList<Range> comments) {
        ArrayList<SemanticTokenMarker> ret = new ArrayList<>();

        int tokenType = tokenTypes.indexOf("comment");

        for (Range range : comments) {
            ret.add(new SemanticTokenMarker(tokenType, range));
        }

        return ret;
    }

    private static ArrayList<SemanticTokenMarker> findComments(SchemaDocumentParser document) {
        TokenSource tokenSource = document.getRootNode().getTokenSource();
        String source = tokenSource.toString();
        ArrayList<Range> ret = new ArrayList<>();

        int index = source.indexOf("#");
        while (index >= 0) {
            Position start = CSTUtils.getPositionFromOffset(tokenSource, index);
            if (document.getLeafNodeAtPosition(start) != null) {
                index = source.indexOf("#", index + 1);
                continue;
            }

            index = source.indexOf("\n", index + 1);

            if (index < 0) {
                index = source.length() - 1;
            }

            Position end = CSTUtils.getPositionFromOffset(tokenSource, index);

            ret.add(new Range(start, end));

            index = source.indexOf("#", index + 1);
        }

        return convertCommentRanges(ret);
    }

    // This function assumes that both of the lists are sorted, and that no elements are overlapping
    private static ArrayList<SemanticTokenMarker> mergeSemanticTokenMarkers(ArrayList<SemanticTokenMarker> lhs, ArrayList<SemanticTokenMarker> rhs) {
        ArrayList<SemanticTokenMarker> ret = new ArrayList<>(lhs.size() + rhs.size());

        int lhsIndex = 0;
        int rhsIndex = 0;
        while (
            lhsIndex < lhs.size() &&
            rhsIndex < rhs.size()
        ) {
            Position rhsPos = rhs.get(rhsIndex).getRange().getStart();
            Position lhsPos = lhs.get(lhsIndex).getRange().getStart();

            if (CSTUtils.positionLT(lhsPos, rhsPos)) {
                ret.add(lhs.get(lhsIndex));
                lhsIndex++;
            } else {
                ret.add(rhs.get(rhsIndex));
                rhsIndex++;
            }
        }

        for (int i = lhsIndex; i < lhs.size(); i++) {
            ret.add(lhs.get(i));
        }

        for (int i = rhsIndex; i < rhs.size(); i++) {
            ret.add(rhs.get(i));
        }

        return ret;
    }

    public static SemanticTokens getSemanticTokens(EventContext context) {

        if (context.document == null) {
            return new SemanticTokens(new ArrayList<>());
        }

        SchemaNode node = context.document.getRootNode();
        if (node == null) {
            return new SemanticTokens(new ArrayList<>());
        }

        ArrayList<SemanticTokenMarker> comments = findComments(context.document);

        ArrayList<SemanticTokenMarker> markers = traverseCST(node, context.logger);
        ArrayList<Integer> compactMarkers = SemanticTokenMarker.concatCompactForm(
            mergeSemanticTokenMarkers(markers, comments)
        );

        return new SemanticTokens(compactMarkers);
    }
}<|MERGE_RESOLUTION|>--- conflicted
+++ resolved
@@ -5,7 +5,6 @@
 import java.util.ArrayList;
 import java.util.HashMap;
 import java.util.Map;
-import java.util.Set;
 
 import org.eclipse.lsp4j.Position;
 import org.eclipse.lsp4j.Range;
@@ -27,14 +26,12 @@
 
 public class SchemaSemanticTokens implements Visitor {
 
-<<<<<<< HEAD
     private static final ArrayList<String> manuallyRegisteredLSPNames = new ArrayList<String>() {{
         add("type");
         add("comment");
     }};
 
     // Keyword
-=======
     private static final List<SymbolType> userDefinedSymbolTypes = new ArrayList<SymbolType>() {{
         add(SymbolType.SCHEMA);
         add(SymbolType.DOCUMENT);
@@ -50,7 +47,6 @@
         add(SymbolType.SUBFIELD);
     }};
 
->>>>>>> b53d8dd5
     private static final ArrayList<TokenType> keywordTokens = new ArrayList<TokenType>() {{
         add(TokenType.ANNOTATION);
         add(TokenType.DOCUMENT);
@@ -200,12 +196,9 @@
         put(SymbolType.STRUCT_FIELD, "variable");
         put(SymbolType.RANK_PROFILE, "variable");
         put(SymbolType.FUNCTION, "function");
-<<<<<<< HEAD
         put(SymbolType.DOCUMENT_SUMMARY, "variable");
         put(SymbolType.SUMMARY, "variable");
-=======
         put(SymbolType.FIELD_IN_STRUCT, "property");
->>>>>>> b53d8dd5
     }};
 
     private static ArrayList<String> tokenTypes;
@@ -341,12 +334,8 @@
         TokenType schemaType = node.getSchemaType();
         var rankExpressionType = node.getRankExpressionType();
 
-<<<<<<< HEAD
-        if (node.isSchemaASTInstance(dataType.class) && !node.hasSymbol()) {
-=======
         // TODO: this became a bit ugly with the map stuff
         if (node.isASTInstance(dataType.class) && (!node.hasSymbol() || node.getSymbol().getType() == SymbolType.MAP_KEY || node.getSymbol().getType() == SymbolType.MAP_VALUE)) {
->>>>>>> b53d8dd5
 
             Integer tokenType = tokenTypes.indexOf("type");
             if (tokenType != -1) {
@@ -355,34 +344,35 @@
                 ret.add(new SemanticTokenMarker(tokenType, markerRange));
             }
 
-        } 
-
-        if (node.hasSymbol() && 
-                (node.getSymbol().getStatus() == SymbolStatus.REFERENCE || node.getSymbol().getStatus() == SymbolStatus.DEFINITION) && userDefinedSymbolTypes.contains(node.getSymbol().getType())) {
+        } else if (
+            node.hasSymbol() && 
+            (
+                node.getSymbol().getStatus() == SymbolStatus.REFERENCE ||
+                node.getSymbol().getStatus() == SymbolStatus.DEFINITION
+            ) && 
+            userDefinedSymbolTypes.contains(node.getSymbol().getType())
+        ) {
             Integer tokenType = identifierTypeMap.get(node.getSymbol().getType());
             
             if (tokenType != null) {
                 ret.add(new SemanticTokenMarker(tokenType, node));
             }
 
-<<<<<<< HEAD
-        } else if (schemaType != null) {
-
-            Integer tokenType = schemaTokenTypeMap.get(schemaType);
-=======
         } else if (node.hasSymbol() && node.getSymbol().getStatus() == SymbolStatus.BUILTIN_REFERENCE) {
             Integer tokenType = identifierTypeMap.get(node.getSymbol().getType());
 
->>>>>>> b53d8dd5
             if (tokenType != null) {
                 ret.add(new SemanticTokenMarker(tokenType, node));
             }
 
-<<<<<<< HEAD
+        } else if (schemaType != null) {
+
+            Integer tokenType = schemaTokenTypeMap.get(schemaType);
+            if (tokenType != null) {
+                ret.add(new SemanticTokenMarker(tokenType, node));
+            }
+
         } if (rankExpressionType != null) {
-=======
-        } else if (type != null) {
->>>>>>> b53d8dd5
 
             Integer tokenType = rankExpressionTokenTypeMap.get(rankExpressionType);
             if (tokenType != null) {
