// Copyright Verizon Media. Licensed under the terms of the Apache 2.0 license. See LICENSE in the project root.
package com.yahoo.vespa.flags;

import com.yahoo.component.Vtag;
import com.yahoo.vespa.defaults.Defaults;

import java.time.Instant;
import java.time.LocalDate;
import java.time.ZoneOffset;
import java.time.format.DateTimeFormatter;
import java.util.List;
import java.util.Optional;
import java.util.TreeMap;

import static com.yahoo.vespa.flags.FetchVector.Dimension.*;

/**
 * Definitions of feature flags.
 *
 * <p>To use feature flags, define the flag in this class as an "unbound" flag, e.g. {@link UnboundBooleanFlag}
 * or {@link UnboundStringFlag}. At the location you want to get the value of the flag, you need the following:</p>
 *
 * <ol>
 *     <li>The unbound flag</li>
 *     <li>A {@link FlagSource}. The flag source is typically available as an injectable component. Binding
 *     an unbound flag to a flag source produces a (bound) flag, e.g. {@link BooleanFlag} and {@link StringFlag}.</li>
 *     <li>If you would like your flag value to be dependent on e.g. the application ID, then 1. you should
 *     declare this in the unbound flag definition in this file (referring to
 *     {@link FetchVector.Dimension#APPLICATION_ID}), and 2. specify the application ID when retrieving the value, e.g.
 *     {@link BooleanFlag#with(FetchVector.Dimension, String)}. See {@link FetchVector} for more info.</li>
 * </ol>
 *
 * <p>Once the code is in place, you can override the flag value. This depends on the flag source, but typically
 * there is a REST API for updating the flags in the config server, which is the root of all flag sources in the zone.</p>
 *
 * @author hakonhall
 */
public class Flags {
    private static volatile TreeMap<FlagId, FlagDefinition> flags = new TreeMap<>();

    public static final UnboundStringFlag ALLOCATE_OS_REQUIREMENT = defineStringFlag(
            "allocate-os-requirement", "rhel7",
            List.of("hakonhall"), "2021-01-26", "2021-07-26",
            "Allocations of new nodes are limited to the given host OS.  Must be one of 'rhel7', " +
            "'rhel8', or 'any'",
            "Takes effect on next (re)deployment.",
            APPLICATION_ID);

    public static final UnboundBooleanFlag RETIRE_WITH_PERMANENTLY_DOWN = defineFeatureFlag(
            "retire-with-permanently-down", true,
            List.of("hakonhall"), "2020-12-02", "2021-02-01",
            "If enabled, retirement will end with setting the host status to PERMANENTLY_DOWN, " +
            "instead of ALLOWED_TO_BE_DOWN (old behavior).",
            "Takes effect on the next run of RetiredExpirer.",
            HOSTNAME);

    public static final UnboundDoubleFlag DEFAULT_TERM_WISE_LIMIT = defineDoubleFlag(
            "default-term-wise-limit", 1.0,
            List.of("baldersheim"), "2020-12-02", "2022-01-01",
            "Default limit for when to apply termwise query evaluation",
            "Takes effect at redeployment",
            ZONE_ID, APPLICATION_ID);

    public static final UnboundStringFlag FEED_SEQUENCER_TYPE = defineStringFlag(
            "feed-sequencer-type", "LATENCY",
            List.of("baldersheim"), "2020-12-02", "2022-01-01",
            "Selects type of sequenced executor used for feeding, valid values are LATENCY, ADAPTIVE, THROUGHPUT",
            "Takes effect at redeployment",
            ZONE_ID, APPLICATION_ID);

    public static final UnboundStringFlag RESPONSE_SEQUENCER_TYPE = defineStringFlag(
            "response-sequencer-type", "ADAPTIVE",
            List.of("baldersheim"), "2020-12-02", "2022-01-01",
            "Selects type of sequenced executor used for mbus responses, valid values are LATENCY, ADAPTIVE, THROUGHPUT",
            "Takes effect at redeployment",
            ZONE_ID, APPLICATION_ID);

    public static final UnboundIntFlag RESPONSE_NUM_THREADS = defineIntFlag(
            "response-num-threads", 2,
            List.of("baldersheim"), "2020-12-02", "2022-01-01",
            "Number of threads used for mbus responses, default is 2, negative number = numcores/4",
            "Takes effect at redeployment",
            ZONE_ID, APPLICATION_ID);

    public static final UnboundBooleanFlag SKIP_COMMUNICATIONMANAGER_THREAD = defineFeatureFlag(
            "skip-communicatiomanager-thread", false,
            List.of("baldersheim"), "2020-12-02", "2022-01-01",
            "Should we skip the communicationmanager thread",
            "Takes effect at redeployment",
            ZONE_ID, APPLICATION_ID);

    public static final UnboundBooleanFlag SKIP_MBUS_REQUEST_THREAD = defineFeatureFlag(
            "skip-mbus-request-thread", false,
            List.of("baldersheim"), "2020-12-02", "2022-01-01",
            "Should we skip the mbus request thread",
            "Takes effect at redeployment",
            ZONE_ID, APPLICATION_ID);

    public static final UnboundBooleanFlag SKIP_MBUS_REPLY_THREAD = defineFeatureFlag(
            "skip-mbus-reply-thread", false,
            List.of("baldersheim"), "2020-12-02", "2022-01-01",
            "Should we skip the mbus reply thread",
            "Takes effect at redeployment",
            ZONE_ID, APPLICATION_ID);

    public static final UnboundBooleanFlag USE_THREE_PHASE_UPDATES = defineFeatureFlag(
            "use-three-phase-updates", false,
            List.of("vekterli"), "2020-12-02", "2021-03-01",
            "Whether to enable the use of three-phase updates when bucket replicas are out of sync.",
            "Takes effect at redeployment",
            ZONE_ID, APPLICATION_ID);

    public static final UnboundBooleanFlag TCP_ABORT_ON_OVERFLOW = defineFeatureFlag(
            "tcp-abort-on-overflow", false,
            List.of("andreer"), "2020-12-02", "2021-02-01",
            "Whether to set /proc/sys/net/ipv4/tcp_abort_on_overflow to 0 (false) or 1 (true)",
            "Takes effect on next host-admin tick.",
            HOSTNAME);

    public static final UnboundStringFlag TLS_FOR_ZOOKEEPER_CLIENT_SERVER_COMMUNICATION = defineStringFlag(
            "tls-for-zookeeper-client-server-communication", "OFF",
            List.of("hmusum"), "2020-12-02", "2021-04-01",
            "How to setup TLS for ZooKeeper client/server communication. Valid values are OFF, PORT_UNIFICATION, TLS_WITH_PORT_UNIFICATION, TLS_ONLY",
            "Takes effect on restart of config server",
            NODE_TYPE, HOSTNAME);

    public static final UnboundBooleanFlag USE_TLS_FOR_ZOOKEEPER_CLIENT = defineFeatureFlag(
            "use-tls-for-zookeeper-client", false,
            List.of("hmusum"), "2020-12-02", "2021-04-01",
            "Whether to use TLS for ZooKeeper clients",
            "Takes effect on restart of process",
            NODE_TYPE, HOSTNAME);

    public static final UnboundBooleanFlag VALIDATE_ENDPOINT_CERTIFICATES = defineFeatureFlag(
            "validate-endpoint-certificates", false,
            List.of("andreer"), "2020-12-02", "2021-02-01",
            "Whether endpoint certificates should be validated before use",
            "Takes effect on the next deployment of the application");

    public static final UnboundStringFlag YUM_DIST_HOST = defineStringFlag(
            "yum-dist-host", "",
            List.of("aressem"), "2020-12-02", "2021-03-01",
            "Override the default dist host for yum.",
            "Takes effect on next tick or on host-admin restart (may vary where used).");

<<<<<<< HEAD
    public static final UnboundBooleanFlag ENDPOINT_CERT_IN_SHARED_ROUTING = defineFeatureFlag(
            "endpoint-cert-in-shared-routing", false,
            List.of("andreer"), "2020-12-02", "2021-02-01",
            "Whether to provision and use endpoint certs for apps in shared routing zones",
            "Takes effect on next deployment of the application", APPLICATION_ID);

    public static final UnboundBooleanFlag PROVISION_TENANT_ROLES = defineFeatureFlag(
            "provision-application-roles", false,
            List.of("tokle"), "2020-12-02", "2021-08-01",
=======
    public static final UnboundBooleanFlag PROVISION_APPLICATION_ROLES = defineFeatureFlag(
            "provision-application-roles", false,
            List.of("tokle"), "2020-12-02", "2021-04-01",
>>>>>>> 986dc627
            "Whether application roles should be provisioned",
            "Takes effect on next deployment (controller)",
            TENANT_ID);

    public static final UnboundBooleanFlag TENANT_IAM_ROLE = defineFeatureFlag(
            "application-iam-roles", false,
<<<<<<< HEAD
            List.of("tokle"), "2020-12-02", "2021-08-01",
=======
            List.of("tokle"), "2020-12-02", "2021-04-01",
>>>>>>> 986dc627
            "Allow separate iam roles when provisioning/assigning hosts",
            "Takes effect immediately on new hosts, on next redeploy for applications",
            TENANT_ID);

    public static final UnboundIntFlag MAX_TRIAL_TENANTS = defineIntFlag(
            "max-trial-tenants", -1,
            List.of("ogronnesby"), "2020-12-03", "2021-04-01",
            "The maximum nr. of tenants with trial plan, -1 is unlimited",
            "Takes effect immediately"
    );

    public static final UnboundBooleanFlag CONTROLLER_PROVISION_LB = defineFeatureFlag(
            "controller-provision-lb", false,
            List.of("mpolden"), "2020-12-02", "2021-02-01",
            "Provision load balancer for controller cluster",
            "Takes effect when controller application is redeployed",
            ZONE_ID
    );

    public static final UnboundIntFlag TENANT_NODE_QUOTA = defineIntFlag(
            "tenant-node-quota", 5,
            List.of("andreer"), "2020-12-02", "2021-02-01",
            "The number of nodes a tenant is allowed to request per cluster",
            "Only takes effect on next deployment, if set to a value other than the default for flag!",
            APPLICATION_ID
    );

    public static final UnboundBooleanFlag ONLY_PUBLIC_ACCESS = defineFeatureFlag(
            "enable-public-only", false,
            List.of("ogronnesby"), "2020-12-02", "2021-02-01",
            "Only access public hosts from container",
            "Takes effect on next tick"
    );

    public static final UnboundBooleanFlag HIDE_SHARED_ROUTING_ENDPOINT = defineFeatureFlag(
            "hide-shared-routing-endpoint", false,
            List.of("tokle"), "2020-12-02", "2021-06-01",
            "Whether the controller should hide shared routing layer endpoint",
            "Takes effect immediately",
            APPLICATION_ID
    );

    public static final UnboundBooleanFlag USE_ACCESS_CONTROL_CLIENT_AUTHENTICATION = defineFeatureFlag(
            "use-access-control-client-authentication", false,
            List.of("tokle"), "2020-12-02", "2021-03-01",
            "Whether application container should set up client authentication on default port based on access control element",
            "Takes effect on next internal redeployment",
            APPLICATION_ID);

    public static final UnboundBooleanFlag USE_ASYNC_MESSAGE_HANDLING_ON_SCHEDULE = defineFeatureFlag(
            "async-message-handling-on-schedule", false,
            List.of("baldersheim"), "2020-12-02", "2022-01-01",
            "Optionally deliver async messages in own thread",
            "Takes effect at redeployment",
            ZONE_ID, APPLICATION_ID);

    public static final UnboundDoubleFlag FEED_CONCURRENCY = defineDoubleFlag(
            "feed-concurrency", 0.5,
            List.of("baldersheim"), "2020-12-02", "2022-01-01",
            "How much concurrency should be allowed for feed",
            "Takes effect at redeployment",
            ZONE_ID, APPLICATION_ID);

    public static final UnboundDoubleFlag REINDEXER_WINDOW_SIZE_INCREMENT = defineDoubleFlag(
            "reindexer-window-size-increment", 0.2,
            List.of("jonmv"), "2020-12-09", "2021-02-07",
            "Window size increment for dynamic throttle policy used by reindexer visitor session — more means more aggressive reindexing",
            "Takes effect on (re)deployment",
            APPLICATION_ID);

    public static final UnboundBooleanFlag USE_BUCKET_EXECUTOR_FOR_LID_SPACE_COMPACT = defineFeatureFlag(
            "use-bucket-executor-for-lid-space-compact", false,
            List.of("baldersheim"), "2021-01-24", "2021-03-01",
            "Wheter to use content-level bucket executor or legacy frozen buckets",
            "Takes effect on next internal redeployment",
            APPLICATION_ID);

    public static final UnboundBooleanFlag USE_POWER_OF_TWO_CHOICES_LOAD_BALANCING = defineFeatureFlag(
            "use-power-of-two-choices-load-balancing", false,
            List.of("tokle"), "2020-12-02", "2021-02-15",
            "Whether to use Power of two load balancing algorithm for application",
            "Takes effect on next internal redeployment",
            APPLICATION_ID);

    public static final UnboundBooleanFlag GROUP_SUSPENSION = defineFeatureFlag(
            "group-suspension", false,
            List.of("hakon"), "2021-01-22", "2021-03-22",
            "Allow all content nodes in a hierarchical group to suspend at the same time",
            "Takes effect on the next suspension request to the Orchestrator.",
            APPLICATION_ID);

    public static final UnboundBooleanFlag RECONFIGURABLE_ZOOKEEPER_SERVER_FOR_CLUSTER_CONTROLLER = defineFeatureFlag(
            "reconfigurable-zookeeper-server-for-cluster-controller", false,
            List.of("musum", "mpolden"), "2020-12-16", "2021-02-16",
            "Whether to use reconfigurable zookeeper server for cluster controller",
            "Takes effect on (re)redeployment",
            APPLICATION_ID);

    public static final UnboundBooleanFlag ENABLE_JDISC_CONNECTION_LOG = defineFeatureFlag(
            "enable-jdisc-connection-log", false,
            List.of("bjorncs", "tokle"), "2021-01-12", "2021-04-01",
            "Whether to enable jdisc connection log",
            "Takes effect on (re)deployment");

    public static final UnboundBooleanFlag ENABLE_ZSTD_COMPRESSION_ACCESS_LOG = defineFeatureFlag(
            "enable-zstd-compression-access-log", false,
            List.of("bjorncs", "tokle", "baldersheim"), "2021-01-19", "2021-04-01",
            "Whether to enable zstd compression of jdisc access logs",
            "Takes effect on (re)deployment");

    public static final UnboundBooleanFlag ENABLE_FEED_BLOCK_IN_DISTRIBUTOR = defineFeatureFlag(
            "enable-feed-block-in-distributor", false,
            List.of("geirst"), "2021-01-27", "2021-04-01",
            "Enables blocking of feed in the distributor if resource usage is above limit on at least one content node",
            "Takes effect at redeployment",
            ZONE_ID, APPLICATION_ID);


    /** WARNING: public for testing: All flags should be defined in {@link Flags}. */
    public static UnboundBooleanFlag defineFeatureFlag(String flagId, boolean defaultValue, List<String> owners,
                                                       String createdAt, String expiresAt, String description,
                                                       String modificationEffect, FetchVector.Dimension... dimensions) {
        return define(UnboundBooleanFlag::new, flagId, defaultValue, owners, createdAt, expiresAt, description, modificationEffect, dimensions);
    }

    /** WARNING: public for testing: All flags should be defined in {@link Flags}. */
    public static UnboundStringFlag defineStringFlag(String flagId, String defaultValue, List<String> owners,
                                                     String createdAt, String expiresAt, String description,
                                                     String modificationEffect, FetchVector.Dimension... dimensions) {
        return define(UnboundStringFlag::new, flagId, defaultValue, owners, createdAt, expiresAt, description, modificationEffect, dimensions);
    }

    /** WARNING: public for testing: All flags should be defined in {@link Flags}. */
    public static UnboundIntFlag defineIntFlag(String flagId, int defaultValue, List<String> owners,
                                               String createdAt, String expiresAt, String description,
                                               String modificationEffect, FetchVector.Dimension... dimensions) {
        return define(UnboundIntFlag::new, flagId, defaultValue, owners, createdAt, expiresAt, description, modificationEffect, dimensions);
    }

    /** WARNING: public for testing: All flags should be defined in {@link Flags}. */
    public static UnboundLongFlag defineLongFlag(String flagId, long defaultValue, List<String> owners,
                                                 String createdAt, String expiresAt, String description,
                                                 String modificationEffect, FetchVector.Dimension... dimensions) {
        return define(UnboundLongFlag::new, flagId, defaultValue, owners, createdAt, expiresAt, description, modificationEffect, dimensions);
    }

    /** WARNING: public for testing: All flags should be defined in {@link Flags}. */
    public static UnboundDoubleFlag defineDoubleFlag(String flagId, double defaultValue, List<String> owners,
                                                     String createdAt, String expiresAt, String description,
                                                     String modificationEffect, FetchVector.Dimension... dimensions) {
        return define(UnboundDoubleFlag::new, flagId, defaultValue, owners, createdAt, expiresAt, description, modificationEffect, dimensions);
    }

    /** WARNING: public for testing: All flags should be defined in {@link Flags}. */
    public static <T> UnboundJacksonFlag<T> defineJacksonFlag(String flagId, T defaultValue, Class<T> jacksonClass, List<String> owners,
                                                              String createdAt, String expiresAt, String description,
                                                              String modificationEffect, FetchVector.Dimension... dimensions) {
        return define((id2, defaultValue2, vector2) -> new UnboundJacksonFlag<>(id2, defaultValue2, vector2, jacksonClass),
                flagId, defaultValue, owners, createdAt, expiresAt, description, modificationEffect, dimensions);
    }

    /** WARNING: public for testing: All flags should be defined in {@link Flags}. */
    public static <T> UnboundListFlag<T> defineListFlag(String flagId, List<T> defaultValue, Class<T> elementClass,
                                                        List<String> owners, String createdAt, String expiresAt,
                                                        String description, String modificationEffect, FetchVector.Dimension... dimensions) {
        return define((fid, dval, fvec) -> new UnboundListFlag<>(fid, dval, elementClass, fvec),
                flagId, defaultValue, owners, createdAt, expiresAt, description, modificationEffect, dimensions);
    }

    @FunctionalInterface
    private interface TypedUnboundFlagFactory<T, U extends UnboundFlag<?, ?, ?>> {
        U create(FlagId id, T defaultVale, FetchVector defaultFetchVector);
    }

    /**
     * Defines a Flag.
     *
     * @param factory            Factory for creating unbound flag of type U
     * @param flagId             The globally unique FlagId.
     * @param defaultValue       The default value if none is present after resolution.
     * @param description        Description of how the flag is used.
     * @param modificationEffect What is required for the flag to take effect? A restart of process? immediately? etc.
     * @param dimensions         What dimensions will be set in the {@link FetchVector} when fetching
     *                           the flag value in
     *                           {@link FlagSource#fetch(FlagId, FetchVector) FlagSource::fetch}.
     *                           For instance, if APPLICATION is one of the dimensions here, you should make sure
     *                           APPLICATION is set to the ApplicationId in the fetch vector when fetching the RawFlag
     *                           from the FlagSource.
     * @param <T>                The boxed type of the flag value, e.g. Boolean for flags guarding features.
     * @param <U>                The type of the unbound flag, e.g. UnboundBooleanFlag.
     * @return An unbound flag with {@link FetchVector.Dimension#HOSTNAME HOSTNAME} and
     *         {@link FetchVector.Dimension#VESPA_VERSION VESPA_VERSION} already set. The ZONE environment
     *         is typically implicit.
     */
    private static <T, U extends UnboundFlag<?, ?, ?>> U define(TypedUnboundFlagFactory<T, U> factory,
                                                                String flagId,
                                                                T defaultValue,
                                                                List<String> owners,
                                                                String createdAt,
                                                                String expiresAt,
                                                                String description,
                                                                String modificationEffect,
                                                                FetchVector.Dimension[] dimensions) {
        FlagId id = new FlagId(flagId);
        FetchVector vector = new FetchVector()
                .with(HOSTNAME, Defaults.getDefaults().vespaHostname())
                // Warning: In unit tests and outside official Vespa releases, the currentVersion is e.g. 7.0.0
                // (determined by the current major version). Consider not setting VESPA_VERSION if minor = micro = 0.
                .with(VESPA_VERSION, Vtag.currentVersion.toFullString());
        U unboundFlag = factory.create(id, defaultValue, vector);
        FlagDefinition definition = new FlagDefinition(
                unboundFlag, owners, parseDate(createdAt), parseDate(expiresAt), description, modificationEffect, dimensions);
        flags.put(id, definition);
        return unboundFlag;
    }

    private static Instant parseDate(String rawDate) {
        return DateTimeFormatter.ISO_DATE.parse(rawDate, LocalDate::from).atStartOfDay().toInstant(ZoneOffset.UTC);
    }

    public static List<FlagDefinition> getAllFlags() {
        return List.copyOf(flags.values());
    }

    public static Optional<FlagDefinition> getFlag(FlagId flagId) {
        return Optional.ofNullable(flags.get(flagId));
    }

    /**
     * Allows the statically defined flags to be controlled in a test.
     *
     * <p>Returns a Replacer instance to be used with e.g. a try-with-resources block. Within the block,
     * the flags starts out as cleared. Flags can be defined, etc. When leaving the block, the flags from
     * before the block is reinserted.
     *
     * <p>NOT thread-safe. Tests using this cannot run in parallel.
     */
    public static Replacer clearFlagsForTesting() {
        return new Replacer();
    }

    public static class Replacer implements AutoCloseable {
        private static volatile boolean flagsCleared = false;

        private final TreeMap<FlagId, FlagDefinition> savedFlags;

        private Replacer() {
            verifyAndSetFlagsCleared(true);
            this.savedFlags = Flags.flags;
            Flags.flags = new TreeMap<>();
        }

        @Override
        public void close() {
            verifyAndSetFlagsCleared(false);
            Flags.flags = savedFlags;
        }

        /**
         * Used to implement a simple verification that Replacer is not used by multiple threads.
         * For instance two different tests running in parallel cannot both use Replacer.
         */
        private static void verifyAndSetFlagsCleared(boolean newValue) {
            if (flagsCleared == newValue) {
                throw new IllegalStateException("clearFlagsForTesting called while already cleared - running tests in parallell!?");
            }
            flagsCleared = newValue;
        }
    }
}<|MERGE_RESOLUTION|>--- conflicted
+++ resolved
@@ -143,32 +143,16 @@
             "Override the default dist host for yum.",
             "Takes effect on next tick or on host-admin restart (may vary where used).");
 
-<<<<<<< HEAD
-    public static final UnboundBooleanFlag ENDPOINT_CERT_IN_SHARED_ROUTING = defineFeatureFlag(
-            "endpoint-cert-in-shared-routing", false,
-            List.of("andreer"), "2020-12-02", "2021-02-01",
-            "Whether to provision and use endpoint certs for apps in shared routing zones",
-            "Takes effect on next deployment of the application", APPLICATION_ID);
-
     public static final UnboundBooleanFlag PROVISION_TENANT_ROLES = defineFeatureFlag(
-            "provision-application-roles", false,
-            List.of("tokle"), "2020-12-02", "2021-08-01",
-=======
-    public static final UnboundBooleanFlag PROVISION_APPLICATION_ROLES = defineFeatureFlag(
-            "provision-application-roles", false,
+            "provision-tenant-roles", false,
             List.of("tokle"), "2020-12-02", "2021-04-01",
->>>>>>> 986dc627
-            "Whether application roles should be provisioned",
+            "Whether tenant roles should be provisioned",
             "Takes effect on next deployment (controller)",
             TENANT_ID);
 
     public static final UnboundBooleanFlag TENANT_IAM_ROLE = defineFeatureFlag(
             "application-iam-roles", false,
-<<<<<<< HEAD
-            List.of("tokle"), "2020-12-02", "2021-08-01",
-=======
             List.of("tokle"), "2020-12-02", "2021-04-01",
->>>>>>> 986dc627
             "Allow separate iam roles when provisioning/assigning hosts",
             "Takes effect immediately on new hosts, on next redeploy for applications",
             TENANT_ID);
