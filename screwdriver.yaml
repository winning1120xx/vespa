# Copyright Vespa.ai. Licensed under the terms of the Apache 2.0 license. See LICENSE in the project root.
---
cache:
  job:
    build-vespa: [/main_job_cache]
    component-build: [/main_job_cache]

shared:
  image: vespaengine/vespa-build-centos-stream8:latest
  environment:
    USER_SHELL_BIN: bash
  annotations:
    screwdriver.cd/restrictPR: fork
    restore-cache: &restore-cache
      restore-cache: |
        (cd /tmp && if [[ -f $MAIN_CACHE_FILE ]]; then tar xf $MAIN_CACHE_FILE; fi)

        mkdir -p $CCACHE_DATA_DIR
        mkdir -p $CCACHE_TMP_DIR

        export CCACHE_DIR=$CCACHE_DATA_DIR

        rm -f $CCACHE_DIR/ccache.conf
        ccache -M 20G
        ccache -o log_file=$SD_ARTIFACTS_DIR/ccache_log.txt
        ccache -o temporary_dir=$CCACHE_TMP_DIR
        ccache -p
        ccache -z
        du -sh /tmp/*

    save-cache: &save-cache
      save-cache: |
        ls -lart /tmp/vespa
        du -sh /tmp/vespa/*

        if [[ -z "$SD_PULL_REQUEST" ]]; then
          if [[ -z "$VESPA_USE_SANITIZER" ]] || [[ "$VESPA_USE_SANITIZER" == null ]]; then
            # Remove what we have produced
            rm -rf $LOCAL_MVN_REPO/com/yahoo
            rm -rf $LOCAL_MVN_REPO/ai/vespa

            # Tar toghether the /tmp/vespa folder containing ccache and cleaned mvn repo
            mkdir -p $(dirname $MAIN_CACHE_FILE)
            (cd /tmp && tar cf $MAIN_CACHE_FILE vespa)

            # Wipe the cache if we exceed 2GB to avoid pulling and pusing too large files
            if (( $(stat --format='%s' $MAIN_CACHE_FILE) > $(( 2200*1000*1000 )) )); then
              tar cf $MAIN_CACHE_FILE --files-from=/dev/null;
              echo "Cleaning cache file. $MAIN_CACHE_FILE is now $(stat --format='%s' $MAIN_CACHE_FILE) bytes."
            fi
          fi
        fi

jobs:
  build-vespa:
    annotations:
      screwdriver.cd/cpu: 7
      screwdriver.cd/ram: 16
      screwdriver.cd/disk: HIGH
      screwdriver.cd/timeout: 90
      #screwdriver.cd/buildPeriodically: H 4 * * *

    environment:
      LOCAL_MVN_REPO: "/tmp/vespa/mvnrepo"
      VESPA_MAVEN_EXTRA_OPTS: "-Dmaven.repo.local=/tmp/vespa/mvnrepo -Dmaven.source.skip=true"
      CCACHE_TMP_DIR: "/tmp/ccache_tmp"
      CCACHE_DATA_DIR: "/tmp/vespa/ccache"
      MAIN_CACHE_FILE: "/main_job_cache/vespa.tar"

    steps:
      - inspect: |
          set -x
          env | grep -v TOKEN
          cat /proc/cpuinfo
          cat /proc/meminfo
          df -h
          uname -a
          rpm -qa | grep "vespa"
      - *restore-cache
      - compile: |
          screwdriver/build-vespa.sh
      - *save-cache
      - inspect-after: |
          du -sh /tmp/vespa/*
          ls -la /main_job_cache || true
          df -h

  component-build:
    requires: [~pr]
    annotations:
      screwdriver.cd/cpu: 7
      screwdriver.cd/ram: 16
      screwdriver.cd/disk: HIGH
      screwdriver.cd/timeout: 150
      screwdriver.cd/dockerEnabled: true
      screwdriver.cd/dockerCpu: TURBO
      screwdriver.cd/dockerRam: HIGH

    environment:
      LOCAL_MVN_REPO: "/tmp/vespa/mvnrepo"
      VESPA_MAVEN_EXTRA_OPTS: "--show-version --batch-mode --no-snapshot-updates -Dmaven.repo.local=/tmp/vespa/mvnrepo"
      CCACHE_TMP_DIR: "/tmp/ccache_tmp"
      CCACHE_DATA_DIR: "/tmp/vespa/ccache"
      MAIN_CACHE_FILE: "/main_job_cache/vespa.tar"
      CCACHE_COMPRESS: "1"
    secrets:
      - DOCKER_HUB_DEPLOY_KEY
      - SVC_OKTA_VESPA_FACTORY_TOKEN
    steps:
      - get-vespa-version: |
          if [[ -z "$SD_PULL_REQUEST" ]]; then
            VERSION_INFO=$(screwdriver/factory-command.sh create-build)
            VESPA_VERSION=$(jq -re '.version' <<< "$VERSION_INFO")
            VESPA_REF=$(jq -re '.commits|.[]|select(.repo=="vespa")|.ref' <<< "$VERSION_INFO")
            SYSTEM_TEST_REF=$(jq -re '.commits|.[]|select(.repo=="system-test")|.ref' <<< "$VERSION_INFO")
            if [[ $VESPA_VERSION == null ]] || [[ $VESPA_REF == null ]] || [[ $SYSTEM_TEST_REF == null ]]; then
              echo "Must have valid Vespa version and reference to continue \
                    (got VESPA_VERSION=$VESPA_VERSION, VESPA_REF=$VESPA_REF, SYSTEM_TEST_REF=$SYSTEM_TEST_REF)."
              exit 1
            fi
          else
            # We'll just use the version number from the latest factory build for PRs
            VESPA_VERSION=$(meta get vespa.version --external component-build)
          fi
          meta set vespa.version $VESPA_VERSION
      - checkout: |
<<<<<<< HEAD
          WORKDIR=$(pwd)/..
          cd $WORKDIR

=======
          cd ..
          WORKDIR=$(pwd)
          (cd vespa && git checkout $VESPA_REF && git tag v$VESPA_VERSION)
>>>>>>> 15e8f545
          git clone -q https://github.com/vespa-engine/system-test
          git clone -q --depth 1 https://github.com/vespa-engine/sample-apps

          if [[ -z "$SD_PULL_REQUEST" ]]; then
            (cd vespa && git checkout $VESPA_REF)
            (cd system-test && git checkout $SYSTEM_TEST_REF)
          fi

          # We set the tag locally to make the SRPM build like Copr does it
          (cd vespa && git tag v$VESPA_VERSION)
          # Set correct version in pom.xml files
          (cd vespa && screwdriver/replace-vespa-version-in-poms.sh $VESPA_VERSION $(pwd) )
          (cd sample-apps && find . -name "pom.xml" -exec sed -i -e "s,<vespa_version>.*</vespa_version>,<vespa_version>$VESPA_VERSION</vespa_version>," {} \;)
          (cd sample-apps && find . -name "pom.xml" -exec sed -i -e "s:<version>[[]8,9[)]</version>:<version>$VESPA_VERSION</version>:" {} \;)
      - make-srpm: |
          if [[ -z "$SD_PULL_REQUEST" ]]; then
            $SD_SOURCE_DIR/screwdriver/factory-command.sh update-build-status running "Building"
          fi
          make -C $WORKDIR/vespa -f .copr/Makefile srpm outdir=$WORKDIR
      - *restore-cache
      - build: |
          cd $WORKDIR/vespa
          export FACTORY_VESPA_VERSION=$VESPA_VERSION
          NUM_THREADS=$(( $(nproc) + 2 ))

          VESPA_CMAKE_SANITIZERS_OPTION=""
          VESPA_USE_SANITIZER=$(meta get vespa.build.sanitizer)
          if [[ -n $VESPA_USE_SANITIZER ]] && [[ $VESPA_USE_SANITIZER != null ]]; then
            VESPA_CMAKE_SANITIZERS_OPTION="-DVESPA_USE_SANITIZER=$VESPA_USE_SANITIZER"
          fi

          time make -C client/go BIN=$WORKDIR/vespa-install/opt/vespa/bin SHARE=$WORKDIR/vespa-install/usr/share install-all
          time ./bootstrap.sh java
          time ./mvnw -T $NUM_THREADS $VESPA_MAVEN_EXTRA_OPTS install
          cmake3 -DVESPA_UNPRIVILEGED=no $VESPA_CMAKE_SANITIZERS_OPTION .
          time make -j ${NUM_THREADS}
          time ctest3 --output-on-failure -j ${NUM_THREADS}
          ccache --show-stats
          time make -j ${NUM_THREADS} install DESTDIR=$WORKDIR/vespa-install
      - build-sample-apps: |
          (cd $WORKDIR/sample-apps && time ../vespa/mvnw -T $NUM_THREADS $VESPA_MAVEN_EXTRA_OPTS package)
      - verify-rpm-build: |
          cd $WORKDIR
          ulimit -c 0
          time rpmbuild --rebuild --define="_topdir $WORKDIR/vespa-rpmbuild" \
                        --define "_debugsource_template %{nil}" \
                        --define "installdir $WORKDIR/vespa-install" *.src.rpm
          mkdir -p $WORKDIR/system-test/docker/rpms
          mv $WORKDIR/vespa-rpmbuild/RPMS/x86_64/*.rpm $WORKDIR/system-test/docker/rpms
          if test -z "$VESPA_CMAKE_SANITIZERS_OPTION"
          then
              rm -f $WORKDIR/system-test/docker/rpms/*debuginfo*rpm
          fi
          ls -la $WORKDIR/system-test/docker/rpms
      - build-test-image: |
          cd $WORKDIR/system-test
          mkdir -p docker/vespa-systemtests
          git archive HEAD --format tar | tar x -C docker/vespa-systemtests
          cp -a $LOCAL_MVN_REPO docker/repository
          cd docker
          docker build --file Dockerfile.systemtest \
                       --progress=plain \
                       --build-arg VESPA_BASE_IMAGE=vespaengine/vespa-systemtest-base-centos-stream8:latest \
                       --build-arg SYSTEMTEST_BASE_IMAGE=vespa --build-arg SKIP_M2_POPULATE=false \
                       --target systemtest \
                       --tag vespaengine/vespa-systemtest-centos-stream8:$VESPA_VERSION \
                       --tag vespaengine/vespa-systemtest-centos-stream8:latest .
      - verify-test-image: |
          docker run --rm -ti --entrypoint bash vespaengine/vespa-systemtest-centos-stream8:$VESPA_VERSION -lc \
          "/opt/vespa-systemtests/lib/node_server.rb & sleep 3 && ruby /opt/vespa-systemtests/tests/search/basicsearch/basic_search.rb --run test_basicsearch__ELASTIC"
      - publish-test-image: |
          if [[ -z "$SD_PULL_REQUEST" ]]; then
            OPT_STATE="$(set +o)"
            set +x
            docker login --username aressem --password "$DOCKER_HUB_DEPLOY_KEY"
            eval "$OPT_STATE"
            docker push docker.io/vespaengine/vespa-systemtest-centos-stream8:$VESPA_VERSION
            docker push docker.io/vespaengine/vespa-systemtest-centos-stream8:latest
          fi
      - *save-cache
      - update-build-status: |
          meta set vespa.factory.build.status success
      - teardown-report-build-status: |
          FACTORY_BUILD_STATUS=$(meta get vespa.factory.build.status)
          if [[ $FACTORY_BUILD_STATUS == success ]]; then
            DESCRIPTION="Build success"
          else
            FACTORY_BUILD_STATUS=failure
            DESCRIPTION="Build failed"
          fi
          if [[ -z "$SD_PULL_REQUEST" ]]; then
            echo "Reporting build status as $FACTORY_BUILD_STATUS"
            $SD_SOURCE_DIR/screwdriver/factory-command.sh update-build-status $FACTORY_BUILD_STATUS "$DESCRIPTION"
          fi

  publish-release:
    image: docker.io/vespaengine/vespa-build-centos-stream8:latest

    annotations:
      screwdriver.cd/cpu: 7
      screwdriver.cd/ram: 16
      screwdriver.cd/disk: HIGH
      screwdriver.cd/timeout: 300
      screwdriver.cd/dockerEnabled: true
      screwdriver.cd/dockerCpu: TURBO
      screwdriver.cd/dockerRam: HIGH

      screwdriver.cd/buildPeriodically: H 4,10,16,22 * * 1,2,3,4

    secrets:
      - COPR_WEBHOOK
      - OSSRH_USER
      - OSSRH_TOKEN
      - GPG_KEYNAME
      - GPG_PASSPHRASE
      - GPG_ENCPHRASE
      - SAMPLE_APPS_DEPLOY_KEY
      - VESPA_DEPLOY_KEY
      - DOCKER_IMAGE_DEPLOY_KEY
      - DOCKER_HUB_DEPLOY_KEY
      - GHCR_DEPLOY_KEY
      - ANN_BENCHMARK_DEPLOY_KEY
      - SVC_OKTA_VESPA_FACTORY_TOKEN

    environment:
      GIT_SSH_COMMAND: "ssh -o UserKnownHostsFile=/dev/null -o StrictHostKeyChecking=no"

    steps:
      - get-vespa-version: |
          JSON=$(screwdriver/factory-command.sh create-release)
          VESPA_VERSION=$(jq -re '.version' <<< "$JSON")
          JSON=$(screwdriver/factory-command.sh get-version $VESPA_VERSION)
          VESPA_REF=$(jq -re '.commits|.[]|select(.repo=="vespa")|.ref' <<< "$JSON")
          echo "VESPA_VERSION=$VESPA_VERSION VESPA_REF=$VESPA_REF"
          if [[ $VESPA_VERSION == null ]] || [[ $VESPA_REF == null ]]; then
            echo "Must have valid Vespa version and reference to continue (got VESPA_VERSION=$VESPA_VERSION, VESPA_REF=$VESPA_REF)."
            return 1
          fi
          meta set vespa.version $VESPA_VERSION
      - install-dependencies: |
          dnf config-manager --add-repo https://download.docker.com/linux/centos/docker-ce.repo
          dnf install -y docker-ce docker-ce-cli containerd.io
          docker system info
      - release-java-artifacts: |
          screwdriver/release-java-artifacts.sh $VESPA_VERSION $VESPA_REF
      - release-rpms: |
          screwdriver/release-rpms.sh $VESPA_VERSION $VESPA_REF
      - release-container-image: |
          screwdriver/release-container-image-docker.sh $VESPA_VERSION
      - release-ann-benchmark: |
          screwdriver/release-ann-benchmark.sh $VESPA_VERSION
      - update-sample-apps: |
          screwdriver/update-vespa-version-in-sample-apps.sh $VESPA_VERSION
      - update-released-time: |
          screwdriver/factory-command.sh update-released-time $VESPA_VERSION

  publish-legacy-release:
    image: docker.io/vespaengine/vespa-build-centos-stream8:latest

    annotations:
      screwdriver.cd/cpu: 7
      screwdriver.cd/ram: 16
      screwdriver.cd/disk: HIGH
      screwdriver.cd/timeout: 300
      screwdriver.cd/dockerEnabled: true
      screwdriver.cd/dockerCpu: TURBO
      screwdriver.cd/dockerRam: HIGH
      screwdriver.cd/buildPeriodically: H 6 1 * *

    environment:
      IMAGE_NAME: "vespaengine/vespa-generic-intel-x86_64"

    secrets:
      - DOCKER_HUB_DEPLOY_KEY

    steps:
      - get-vespa-version: |
          set -x
          VESPA_VERSION=$(meta get vespa.version --external publish-release)
          if [[ $VESPA_VERSION == null ]] || [[ $VESPA_REF == null ]]; then
            echo "Must have valid Vespa version to continue (got VESPA_VERSION=$VESPA_VERSION)."
            return 1
          fi
      - install-dependencies: |
          dnf config-manager --add-repo https://download.docker.com/linux/centos/docker-ce.repo
          dnf install -y docker-ce docker-ce-cli containerd.io
          docker system info
      - checkout: |
          mkdir -p workdir
          cd workdir
          export WORKDIR=$(pwd)
          git clone -q https://github.com/vespa-engine/vespa
          (cd vespa && git checkout v$VESPA_VERSION)
          git clone -q https://github.com/vespa-engine/system-test
          # Set correct version in pom.xml files
          (cd vespa && screwdriver/replace-vespa-version-in-poms.sh $VESPA_VERSION $(pwd) )
      - build-rpms: |
          cd $WORKDIR
          make -C $WORKDIR/vespa -f .copr/Makefile srpm outdir=$WORKDIR
          rpmbuild --rebuild \
                   --define="_topdir $WORKDIR/vespa-rpmbuild" \
                   --define "debug_package %{nil}" \
                   --define "_debugsource_template %{nil}" \
                   --define '_cmake_extra_opts "-DDEFAULT_VESPA_CPU_ARCH_FLAGS=-msse3 -mcx16 -mtune=intel"' \
                   *.src.rpm
          rm -f *.src.rpm
          mv $WORKDIR/vespa-rpmbuild/RPMS/x86_64/*.rpm .
      - build-container-image: |
          cat <<EOF > Dockerfile
          ARG VESPA_VERSION
          FROM docker.io/vespaengine/vespa:\$VESPA_VERSION
          USER root
          RUN --mount=type=bind,target=/rpms/,source=. dnf reinstall -y /rpms/vespa*rpm && dnf clean all
          USER vespa
          EOF
          docker build --progress plain --build-arg VESPA_VERSION=$VESPA_VERSION --tag docker.io/$IMAGE_NAME:$VESPA_VERSION \
            --tag docker.io/$IMAGE_NAME:latest --file Dockerfile .
      - verify-container-image: |
          # Trick to be able to use the documentation testing to verify the image built locally
          docker tag docker.io/$IMAGE_NAME:$VESPA_VERSION vespaengine/vespa:latest
          # Run quick start guide
          $SD_SOURCE_DIR/screwdriver/test-quick-start-guide.sh
      - publish-image: |
          if [[ -z $SD_PULL_REQUEST ]]; then
            if curl -fsSL https://index.docker.io/v1/repositories/$IMAGE_NAME/tags/$VESPA_VERSION &> /dev/null; then
              echo "Container image docker.io/$IMAGE_NAME:$VESPA_VERSION aldready exists."
            else
              OPT_STATE="$(set +o)"
              set +x
              docker login --username aressem --password "$DOCKER_HUB_DEPLOY_KEY"
              eval "$OPT_STATE"
              docker push docker.io/$IMAGE_NAME:$VESPA_VERSION
              docker push docker.io/$IMAGE_NAME:latest
            fi
          fi

  publish-el9-preview:
    image: docker.io/vespaengine/vespa-build-centos-stream8:latest
    annotations:
      screwdriver.cd/cpu: 7
      screwdriver.cd/ram: 16
      screwdriver.cd/disk: HIGH
      screwdriver.cd/timeout: 300
      screwdriver.cd/dockerEnabled: true
      screwdriver.cd/dockerCpu: TURBO
      screwdriver.cd/dockerRam: HIGH
      screwdriver.cd/buildPeriodically: H 6 1 * *

    environment:
      BASE_IMAGE: "el9"
      IMAGE_NAME: "vespa-el9-preview"

    secrets:
      - DOCKER_HUB_DEPLOY_KEY

    steps: &publish-el9-preview-steps
      - get-vespa-version: |
          set -x
          VESPA_VERSION=$(meta get vespa.version --external publish-release)
          if [[ $VESPA_VERSION == null ]] || [[ $VESPA_REF == null ]]; then
            echo "Must have valid Vespa version to continue (got VESPA_VERSION=$VESPA_VERSION)."
            return 1
          fi
          VESPA_MAJOR=$(echo $VESPA_VERSION | cut -d. -f1)
      - install-dependencies: |
          dnf config-manager --add-repo https://download.docker.com/linux/centos/docker-ce.repo
          dnf -y install docker-ce docker-ce-cli containerd.io
          docker system info
      - checkout: |
          git clone https://github.com/vespa-engine/docker-image
          cd docker-image
      - build-container-image: |
          docker buildx install
          unset DOCKER_HOST
          docker context create vespa-context --docker "host=tcp://localhost:2376,ca=/certs/client/ca.pem,cert=/certs/client/cert.pem,key=/certs/client/key.pem"
          docker context use vespa-context
          docker buildx create --name vespa-builder --driver docker-container --use
          docker buildx inspect --bootstrap
          docker buildx build \
                --progress plain \
                --load \
                --platform linux/amd64 \
                --build-arg VESPA_BASE_IMAGE=$BASE_IMAGE \
                --build-arg VESPA_VERSION=$VESPA_VERSION \
                --file Dockerfile  \
                --tag vespaengine/vespa:latest \
                --tag vespaengine/$IMAGE_NAME:latest \
                .
      - verify-container-image: |
          # Run quick start guide
          $SD_SOURCE_DIR/screwdriver/test-quick-start-guide.sh
      - publish-image: |
          if [[ -z $SD_PULL_REQUEST ]]; then
            if curl -fsSL https://index.docker.io/v1/repositories/$IMAGE_NAME/tags/$VESPA_VERSION &> /dev/null; then
              echo "Container image docker.io/$IMAGE_NAME:$VESPA_VERSION aldready exists."
            else
              OPT_STATE="$(set +o)"
              set +x
              docker login --username aressem --password "$DOCKER_HUB_DEPLOY_KEY"
              eval "$OPT_STATE"
              docker buildx build \
                --progress plain \
                --push \
                --platform linux/amd64,linux/arm64 \
                --build-arg VESPA_BASE_IMAGE=$BASE_IMAGE \
                --build-arg VESPA_VERSION=$VESPA_VERSION \
                --file Dockerfile  \
                --tag docker.io/vespaengine/$IMAGE_NAME:$VESPA_VERSION \
                --tag docker.io/vespaengine/$IMAGE_NAME:$VESPA_MAJOR \
                --tag docker.io/vespaengine/$IMAGE_NAME:latest \
                .
            fi
          fi

  publish-el8-preview:
    image: docker.io/vespaengine/vespa-build-centos-stream8:latest
    annotations:
      screwdriver.cd/cpu: 7
      screwdriver.cd/ram: 16
      screwdriver.cd/disk: HIGH
      screwdriver.cd/timeout: 300
      screwdriver.cd/dockerEnabled: true
      screwdriver.cd/dockerCpu: TURBO
      screwdriver.cd/dockerRam: HIGH
      screwdriver.cd/buildPeriodically: H 6 1 * *
    environment:
      BASE_IMAGE: "el8"
      IMAGE_NAME: "vespa-el8-preview"
    secrets:
      - DOCKER_HUB_DEPLOY_KEY
    steps: *publish-el9-preview-steps

  publish-cli-release:
    requires: [publish-release]
    image: homebrew/brew:latest
    secrets:
      - HOMEBREW_GITHUB_API_TOKEN
      - GH_TOKEN
    steps:
      - install-dependencies: |
          export HOMEBREW_NO_INSTALL_CLEANUP=1 HOMEBREW_NO_ANALYTICS=1
          brew install --quiet gh zip go
      - publish-github: make -C client/go clean dist-github
      - publish-homebrew: make -C client/go clean dist-homebrew
      - verify-brew-install: make -C client/go install-brew

  verify-opensource-release-7days:
    annotations:
      screwdriver.cd/buildPeriodically: H 0 * * *
    steps:
      - now-epoch: |
          now_epoch=`date "+%s"`
          echo "Now epoch: " $now_epoch
      - calculate-current-release-age: |
          current_release_date=$(curl -sLf https://repo1.maven.org/maven2/com/yahoo/vespa/cloud-tenant-base/maven-metadata.xml | \
          grep -oP "<lastUpdated>\K\w+" | cut -c 1-8)
          echo "Current release date: " $current_release_date
          current_release_epoch=`date -d "$current_release_date" "+%s"`
          echo "Current release epoch: " $current_release_epoch
          release_age_days=$((($now_epoch-$current_release_epoch)/86400))
          echo "Release age days: " $release_age_days
      - error-if-current-release-too-old: |
          if [ "$release_age_days" -gt 7 ]; then
            echo "Current open source release is older than 7 days"
            exit 1
          fi
      - calculate-docker-image-age: |
          image_date=$(curl -sLf https://hub.docker.com/v2/repositories/vespaengine/vespa/ | jq -re '.last_updated')
          echo "Docker image last_updated: " $image_date
          image_epoch=`date -d "$image_date" "+%s"`
          echo "Docker image epoch: " $image_epoch
          docker_image_age_days=$((($now_epoch-$image_epoch)/86400))
          echo "Docker image age days: " $docker_image_age_days
      - error-if-docker-image-too-old: |
          if [ "$docker_image_age_days" -gt 7 ]; then
            echo "Current Docker image is older than 7 days"
            exit 1
          fi

  verify-opensource-rpm-installable:
    image: quay.io/centos/centos:stream8
    annotations:
      screwdriver.cd/buildPeriodically: H 0 * * *
    steps:
      - install: |
          dnf install -y dnf-plugins-core
          dnf config-manager --add-repo https://raw.githubusercontent.com/vespa-engine/vespa/master/dist/vespa-engine.repo
          dnf config-manager --enable powertools
          dnf install -y epel-release
          dnf install -y vespa

  mirror-copr-rpms-to-artifactory:
    annotations:
      screwdriver.cd/cpu: LOW
      screwdriver.cd/ram: LOW
      screwdriver.cd/disk: HIGH
      screwdriver.cd/timeout: 60
      screwdriver.cd/buildPeriodically: H 6 * * *
    secrets:
      - JFROG_API_TOKEN
    steps:
      - mirror: |
          screwdriver/publish-unpublished-rpms-to-jfrog-cloud.sh

  delete-old-versions-on-artifactory:
    annotations:
      screwdriver.cd/cpu: LOW
      screwdriver.cd/ram: LOW
      screwdriver.cd/timeout: 10
      screwdriver.cd/buildPeriodically: H 6 * * 1
    secrets:
      - JFROG_API_TOKEN
    steps:
      - cleanup: |
          screwdriver/delete-old-artifactory-artifacts.sh

  link-check:
    image: ruby:3.1
    annotations:
      screwdriver.cd/buildPeriodically: H H(0-5) * * 1-5 # some time between 12:00 AM UTC (midnight) to 5:59 AM UTC Mon-Fri
    steps:
      - install: |
          gem update --system 3.3.3
          gem install bundler
          export LANG=C.UTF-8
          bundle install
      - add-front-matter-for-processing: |
          find . -not -path './_site/*' -name \*.md | \
            while read f; do (echo -e "---\nrender_with_liquid: false\n---\n"; cat ${f})>${f}.new; mv ${f}.new ${f}; done
      - build-site: |
          bundle exec jekyll build
      - ignore-files: |
          rm -rf _site/airlift-zstd
      - check-links: |
          bundle exec htmlproofer \
          --assume-extension --check-html --check-external-hash --no-enforce-http \
          --typhoeus '{"connecttimeout": 10, "timeout": 30, "followlocation": false}' \
          --hydra '{"max_concurrency": 1}' \
          --ignore-urls '/slack.vespa.ai/,/localhost:8080/,/127.0.0.1:3000/,/favicon.svg/,/main.jsx/' \
          --ignore-files '/fnet/index.html/,/client/js/app/node_modules/,/controller-server/src/test/resources/mail/' \
          --swap-urls '(.*).md:\1.html' \
          _site<|MERGE_RESOLUTION|>--- conflicted
+++ resolved
@@ -124,15 +124,8 @@
           fi
           meta set vespa.version $VESPA_VERSION
       - checkout: |
-<<<<<<< HEAD
           WORKDIR=$(pwd)/..
           cd $WORKDIR
-
-=======
-          cd ..
-          WORKDIR=$(pwd)
-          (cd vespa && git checkout $VESPA_REF && git tag v$VESPA_VERSION)
->>>>>>> 15e8f545
           git clone -q https://github.com/vespa-engine/system-test
           git clone -q --depth 1 https://github.com/vespa-engine/sample-apps
 
