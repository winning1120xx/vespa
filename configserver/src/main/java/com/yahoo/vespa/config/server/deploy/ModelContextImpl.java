// Copyright Vespa.ai. Licensed under the terms of the Apache 2.0 license. See LICENSE in the project root.
package com.yahoo.vespa.config.server.deploy;

import com.yahoo.cloud.config.ConfigserverConfig;
import com.yahoo.component.Version;
import com.yahoo.config.application.api.ApplicationPackage;
import com.yahoo.config.application.api.DeployLogger;
import com.yahoo.config.application.api.FileRegistry;
import com.yahoo.config.model.api.ConfigDefinitionRepo;
import com.yahoo.config.model.api.ConfigServerSpec;
import com.yahoo.config.model.api.ContainerEndpoint;
import com.yahoo.config.model.api.EndpointCertificateSecrets;
import com.yahoo.config.model.api.HostProvisioner;
import com.yahoo.config.model.api.Model;
import com.yahoo.config.model.api.ModelContext;
import com.yahoo.config.model.api.OnnxModelCost;
import com.yahoo.config.model.api.Provisioned;
import com.yahoo.config.model.api.Quota;
import com.yahoo.config.model.api.Reindexing;
import com.yahoo.config.model.api.TenantSecretStore;
import com.yahoo.config.model.api.TenantVault;
import com.yahoo.config.provision.ApplicationId;
import com.yahoo.config.provision.AthenzDomain;
import com.yahoo.config.provision.CloudAccount;
import com.yahoo.config.provision.ClusterSpec;
import com.yahoo.config.provision.DataplaneToken;
import com.yahoo.config.provision.DockerImage;
import com.yahoo.config.provision.HostName;
import com.yahoo.config.provision.NodeResources.Architecture;
import com.yahoo.config.provision.SharedHosts;
import com.yahoo.config.provision.Zone;
import com.yahoo.vespa.flags.Dimension;
import com.yahoo.vespa.flags.FlagSource;
import com.yahoo.vespa.flags.Flags;
import com.yahoo.vespa.flags.PermanentFlags;
import com.yahoo.vespa.flags.StringFlag;

import java.io.File;
import java.net.URI;
import java.security.cert.X509Certificate;
import java.time.Duration;
import java.util.List;
import java.util.Optional;
import java.util.Set;
import java.util.concurrent.ExecutorService;

import static com.yahoo.vespa.config.server.ConfigServerSpec.fromConfig;
import static com.yahoo.vespa.flags.Dimension.CLUSTER_TYPE;

/**
 * Implementation of {@link ModelContext} for configserver.
 *
 * @author Ulf Lilleengen
 */
public class ModelContextImpl implements ModelContext {

    private final ApplicationPackage applicationPackage;
    private final Optional<Model> previousModel;
    private final DeployLogger deployLogger;
    private final ConfigDefinitionRepo configDefinitionRepo;
    private final FileRegistry fileRegistry;
    private final ExecutorService executor;
    private final HostProvisioner hostProvisioner;
    private final Provisioned provisioned;
    private final Optional<? extends Reindexing> reindexing;
    private final ModelContext.Properties properties;
    private final Optional<File> appDir;
    private final OnnxModelCost onnxModelCost;

    private final Optional<DockerImage> wantedDockerImageRepository;

    /** The version of Vespa we are building a model for */
    private final Version modelVespaVersion;

    /**
     * The Version of Vespa this model should specify that nodes should use. Note that this
     * is separate from the version of this model, as upgrades are not immediate.
     * We may build a config model of Vespa version "a" which specifies that nodes should
     * use Vespa version "b". The "a" model will then be used by nodes who have not yet
     * upgraded to version "b".
     */
    private final Version wantedNodeVespaVersion;

    public ModelContextImpl(ApplicationPackage applicationPackage,
                            Optional<Model> previousModel,
                            DeployLogger deployLogger,
                            ConfigDefinitionRepo configDefinitionRepo,
                            FileRegistry fileRegistry,
                            ExecutorService executor,
                            Optional<? extends Reindexing> reindexing,
                            HostProvisioner hostProvisioner,
                            Provisioned provisioned,
                            ModelContext.Properties properties,
                            Optional<File> appDir,
                            OnnxModelCost onnxModelCost,
                            Optional<DockerImage> wantedDockerImageRepository,
                            Version modelVespaVersion,
                            Version wantedNodeVespaVersion) {
        this.applicationPackage = applicationPackage;
        this.previousModel = previousModel;
        this.deployLogger = deployLogger;
        this.configDefinitionRepo = configDefinitionRepo;
        this.fileRegistry = fileRegistry;
        this.executor = executor;
        this.reindexing = reindexing;
        this.hostProvisioner = hostProvisioner;
        this.provisioned = provisioned;
        this.properties = properties;
        this.appDir = appDir;
        this.wantedDockerImageRepository = wantedDockerImageRepository;
        this.modelVespaVersion = modelVespaVersion;
        this.wantedNodeVespaVersion = wantedNodeVespaVersion;
        this.onnxModelCost = onnxModelCost;
    }

    @Override
    public ApplicationPackage applicationPackage() { return applicationPackage; }

    @Override
    public Optional<Model> previousModel() { return previousModel; }

    /**
     * Returns the host provisioner to use, or empty to use the default provisioner,
     * creating hosts from the application package defined hosts
     */
    @Override
    public HostProvisioner getHostProvisioner() { return hostProvisioner; }

    @Override
    public Provisioned provisioned() { return provisioned; }

    @Override
    public DeployLogger deployLogger() { return deployLogger; }

    @Override
    public ConfigDefinitionRepo configDefinitionRepo() { return configDefinitionRepo; }

    @Override
    public FileRegistry getFileRegistry() { return fileRegistry; }

    @Override
    public ExecutorService getExecutor() {
        return executor;
    }

    @Override
    public Optional<? extends Reindexing> reindexing() { return  reindexing; }

    @Override
    public ModelContext.Properties properties() { return properties; }

    @Override
    public Optional<File> appDir() { return appDir; }

    @Override public OnnxModelCost onnxModelCost() { return onnxModelCost; }

    @Override
    public Optional<DockerImage> wantedDockerImageRepo() { return wantedDockerImageRepository; }

    @Override
    public Version modelVespaVersion() { return modelVespaVersion; }

    @Override
    public Version wantedNodeVespaVersion() { return wantedNodeVespaVersion; }

    public static class FeatureFlags implements ModelContext.FeatureFlags {

        private final double queryDispatchWarmup;
        private final String responseSequencer;
        private final int numResponseThreads;
        private final boolean useAsyncMessageHandlingOnSchedule;
        private final double feedConcurrency;
        private final double feedNiceness;
        private final List<String> allowedAthenzProxyIdentities;
        private final int maxActivationInhibitedOutOfSyncGroups;
        private final double resourceLimitDisk;
        private final double resourceLimitMemory;
        private final double resourceLimitLowWatermarkDifference;
        private final double minNodeRatioPerGroup;
        private final boolean containerDumpHeapOnShutdownTimeout;
        private final int maxUnCommittedMemory;
        private final String searchMmapAdvise;
        private final boolean forwardIssuesAsErrors;
        private final boolean useV8GeoPositions;
        private final List<String> ignoredHttpUserAgents;
        private final String logFileCompressionAlgorithm;
        private final int mbus_network_threads;
        private final int mbus_java_num_targets;
        private final int mbus_java_events_before_wakeup;
        private final int mbus_cpp_num_targets;
        private final int mbus_cpp_events_before_wakeup;
        private final int rpc_num_targets;
        private final int rpc_events_before_wakeup;
        private final int heapPercentage;
        private final String summaryDecodePolicy;
        private final boolean sortBlueprintsByCost;
        private final int contentLayerMetadataFeatureLevel;
        private final String unknownConfigDefinition;
        private final int searchHandlerThreadpool;
        private final int persistenceThreadMaxFeedOpBatchSize;
        private final boolean logserverOtelCol;
        private final SharedHosts sharedHosts;
        private final Architecture adminClusterArchitecture;
        private final double logserverNodeMemory;
        private final double clusterControllerNodeMemory;
        private final boolean symmetricPutAndActivateReplicaSelection;
        private final boolean enforceStrictlyIncreasingClusterStateVersions;
        private final boolean useLegacyWandQueryParsing;
        private final boolean forwardAllLogLevels;
        private final long zookeeperPreAllocSize;
        private final int documentV1QueueSize;

        public FeatureFlags(FlagSource source, ApplicationId appId, Version version) {
            this.responseSequencer = Flags.RESPONSE_SEQUENCER_TYPE.bindTo(source).with(appId).with(version).value();
            this.numResponseThreads = Flags.RESPONSE_NUM_THREADS.bindTo(source).with(appId).with(version).value();
            this.useAsyncMessageHandlingOnSchedule = Flags.USE_ASYNC_MESSAGE_HANDLING_ON_SCHEDULE.bindTo(source).with(appId).with(version).value();
            this.feedConcurrency = PermanentFlags.FEED_CONCURRENCY.bindTo(source).with(appId).with(version).value();
            this.feedNiceness = PermanentFlags.FEED_NICENESS.bindTo(source).with(appId).with(version).value();
            this.mbus_network_threads = Flags.MBUS_NUM_NETWORK_THREADS.bindTo(source).with(appId).with(version).value();
            this.allowedAthenzProxyIdentities = PermanentFlags.ALLOWED_ATHENZ_PROXY_IDENTITIES.bindTo(source).with(appId).with(version).value();
            this.maxActivationInhibitedOutOfSyncGroups = Flags.MAX_ACTIVATION_INHIBITED_OUT_OF_SYNC_GROUPS.bindTo(source).with(appId).with(version).value();
            this.resourceLimitDisk = PermanentFlags.RESOURCE_LIMIT_DISK.bindTo(source).with(appId).with(version).value();
            this.resourceLimitMemory = PermanentFlags.RESOURCE_LIMIT_MEMORY.bindTo(source).with(appId).with(version).value();
            this.resourceLimitLowWatermarkDifference = PermanentFlags.RESOURCE_LIMIT_LOW_WATERMARK_DIFFERENCE.bindTo(source).with(appId).with(version).value();
            this.minNodeRatioPerGroup = Flags.MIN_NODE_RATIO_PER_GROUP.bindTo(source).with(appId).with(version).value();
            this.containerDumpHeapOnShutdownTimeout = PermanentFlags.CONTAINER_DUMP_HEAP_ON_SHUTDOWN_TIMEOUT.bindTo(source).with(appId).with(version).value();
            this.maxUnCommittedMemory = PermanentFlags.MAX_UNCOMMITTED_MEMORY.bindTo(source).with(appId).with(version).value();
            this.searchMmapAdvise = Flags.SEARCH_MMAP_ADVISE.bindTo(source).with(appId).with(version).value();
            this.forwardIssuesAsErrors = PermanentFlags.FORWARD_ISSUES_AS_ERRORS.bindTo(source).with(appId).with(version).value();
            this.useV8GeoPositions = Flags.USE_V8_GEO_POSITIONS.bindTo(source).with(appId).with(version).value();
            this.ignoredHttpUserAgents = PermanentFlags.IGNORED_HTTP_USER_AGENTS.bindTo(source).with(appId).with(version).value();
            this.logFileCompressionAlgorithm = Flags.LOG_FILE_COMPRESSION_ALGORITHM.bindTo(source).with(appId).with(version).value();
            this.mbus_java_num_targets = Flags.MBUS_JAVA_NUM_TARGETS.bindTo(source).with(appId).with(version).value();
            this.mbus_java_events_before_wakeup = Flags.MBUS_JAVA_EVENTS_BEFORE_WAKEUP.bindTo(source).with(appId).with(version).value();
            this.mbus_cpp_num_targets = Flags.MBUS_CPP_NUM_TARGETS.bindTo(source).with(appId).with(version).value();
            this.mbus_cpp_events_before_wakeup = Flags.MBUS_CPP_EVENTS_BEFORE_WAKEUP.bindTo(source).with(appId).with(version).value();
            this.rpc_num_targets = Flags.RPC_NUM_TARGETS.bindTo(source).with(appId).with(version).value();
            this.rpc_events_before_wakeup = Flags.RPC_EVENTS_BEFORE_WAKEUP.bindTo(source).with(appId).with(version).value();
            this.queryDispatchWarmup = PermanentFlags.QUERY_DISPATCH_WARMUP.bindTo(source).with(appId).with(version).value();
            this.heapPercentage = PermanentFlags.HEAP_SIZE_PERCENTAGE.bindTo(source).with(appId).with(version).value();
            this.summaryDecodePolicy = Flags.SUMMARY_DECODE_POLICY.bindTo(source).with(appId).with(version).value();
            this.contentLayerMetadataFeatureLevel = Flags.CONTENT_LAYER_METADATA_FEATURE_LEVEL.bindTo(source).with(appId).with(version).value();
            this.unknownConfigDefinition = PermanentFlags.UNKNOWN_CONFIG_DEFINITION.bindTo(source).with(appId).with(version).value();
            this.searchHandlerThreadpool = Flags.SEARCH_HANDLER_THREADPOOL.bindTo(source).with(appId).with(version).value();
<<<<<<< HEAD
            this.sortBlueprintsByCost = Flags.SORT_BLUEPRINTS_BY_COST.bindTo(source).with(appId).with(version).value();
=======
            this.alwaysMarkPhraseExpensive = Flags.ALWAYS_MARK_PHRASE_EXPENSIVE.bindTo(source).with(appId).with(version).value();
            this.sortBlueprintsByCost = PermanentFlags.SORT_BLUEPRINTS_BY_COST.bindTo(source).with(appId).with(version).value();
>>>>>>> 6b6fcfd7
            this.persistenceThreadMaxFeedOpBatchSize = Flags.PERSISTENCE_THREAD_MAX_FEED_OP_BATCH_SIZE.bindTo(source).with(appId).with(version).value();
            this.logserverOtelCol = Flags.LOGSERVER_OTELCOL_AGENT.bindTo(source).with(appId).with(version).value();
            this.sharedHosts = PermanentFlags.SHARED_HOST.bindTo(source).with(appId).with(version).value();
            this.adminClusterArchitecture = Architecture.valueOf(PermanentFlags.ADMIN_CLUSTER_NODE_ARCHITECTURE.bindTo(source).with(appId).with(version).value());
            this.logserverNodeMemory = PermanentFlags.LOGSERVER_NODE_MEMORY.bindTo(source).with(appId).with(version).value();
            this.clusterControllerNodeMemory = PermanentFlags.CLUSTER_CONTROLLER_NODE_MEMORY.bindTo(source).with(appId).with(version).value();
            this.symmetricPutAndActivateReplicaSelection = Flags.SYMMETRIC_PUT_AND_ACTIVATE_REPLICA_SELECTION.bindTo(source).with(appId).with(version).value();
            this.enforceStrictlyIncreasingClusterStateVersions = Flags.ENFORCE_STRICTLY_INCREASING_CLUSTER_STATE_VERSIONS.bindTo(source).with(appId).with(version).value();
            this.useLegacyWandQueryParsing = Flags.USE_LEGACY_WAND_QUERY_PARSING.bindTo(source).with(appId).with(version).value();
            this.forwardAllLogLevels = PermanentFlags.FORWARD_ALL_LOG_LEVELS.bindTo(source).with(appId).with(version).value();
            this.zookeeperPreAllocSize = Flags.ZOOKEEPER_PRE_ALLOC_SIZE_KIB.bindTo(source).value();
            this.documentV1QueueSize = Flags.DOCUMENT_V1_QUEUE_SIZE.bindTo(source).with(appId).with(version).value();
        }

        @Override public int heapSizePercentage() { return heapPercentage; }
        @Override public double queryDispatchWarmup() { return queryDispatchWarmup; }
        @Override public String summaryDecodePolicy() { return summaryDecodePolicy; }
        @Override public String responseSequencerType() { return responseSequencer; }
        @Override public int defaultNumResponseThreads() { return numResponseThreads; }
        @Override public boolean useAsyncMessageHandlingOnSchedule() { return useAsyncMessageHandlingOnSchedule; }
        @Override public double feedConcurrency() { return feedConcurrency; }
        @Override public double feedNiceness() { return feedNiceness; }
        @Override public int mbusNetworkThreads() { return mbus_network_threads; }
        @Override public List<String> allowedAthenzProxyIdentities() { return allowedAthenzProxyIdentities; }
        @Override public int maxActivationInhibitedOutOfSyncGroups() { return maxActivationInhibitedOutOfSyncGroups; }
        @Override public double resourceLimitDisk() { return resourceLimitDisk; }
        @Override public double resourceLimitMemory() { return resourceLimitMemory; }
        @Override public double resourceLimitLowWatermarkDifference() { return resourceLimitLowWatermarkDifference; }
        @Override public double minNodeRatioPerGroup() { return minNodeRatioPerGroup; }
        @Override public boolean containerDumpHeapOnShutdownTimeout() { return containerDumpHeapOnShutdownTimeout; }
        @Override public int maxUnCommittedMemory() { return maxUnCommittedMemory; }
        @Override public String searchMmapAdvise() { return searchMmapAdvise; }
        @Override public boolean forwardIssuesAsErrors() { return forwardIssuesAsErrors; }
        @Override public boolean useV8GeoPositions() { return useV8GeoPositions; }
        @Override public List<String> ignoredHttpUserAgents() { return ignoredHttpUserAgents; }
        @Override public int mbusJavaRpcNumTargets() { return mbus_java_num_targets; }
        @Override public int mbusJavaEventsBeforeWakeup() { return mbus_java_events_before_wakeup; }
        @Override public int mbusCppRpcNumTargets() { return mbus_cpp_num_targets; }
        @Override public int mbusCppEventsBeforeWakeup() { return mbus_cpp_events_before_wakeup; }
        @Override public int rpcNumTargets() { return rpc_num_targets; }
        @Override public int rpcEventsBeforeWakeup() { return rpc_events_before_wakeup; }
        @Override public String logFileCompressionAlgorithm(String defVal) {
            var fflag = this.logFileCompressionAlgorithm;
            if (fflag != null && ! fflag.isEmpty()) {
                return fflag;
            }
            return defVal;
        }
        @Override public int contentLayerMetadataFeatureLevel() { return contentLayerMetadataFeatureLevel; }
        @Override public String unknownConfigDefinition() { return unknownConfigDefinition; }
        @Override public int searchHandlerThreadpool() { return searchHandlerThreadpool; }
        @Override public boolean sortBlueprintsByCost() { return sortBlueprintsByCost; }
        @Override public int persistenceThreadMaxFeedOpBatchSize() { return persistenceThreadMaxFeedOpBatchSize; }
        @Override public boolean logserverOtelCol() { return logserverOtelCol; }
        @Override public SharedHosts sharedHosts() { return sharedHosts; }
        @Override public Architecture adminClusterArchitecture() { return adminClusterArchitecture; }
        @Override public double logserverNodeMemory() { return logserverNodeMemory; }
        @Override public double clusterControllerNodeMemory() { return clusterControllerNodeMemory; }
        @Override public boolean symmetricPutAndActivateReplicaSelection() { return symmetricPutAndActivateReplicaSelection; }
        @Override public boolean enforceStrictlyIncreasingClusterStateVersions() { return enforceStrictlyIncreasingClusterStateVersions; }
        @Override public boolean useLegacyWandQueryParsing() { return useLegacyWandQueryParsing; }
        @Override public boolean forwardAllLogLevels() { return forwardAllLogLevels; }
        @Override public long zookeeperPreAllocSize() { return zookeeperPreAllocSize; }
        @Override public int documentV1QueueSize() { return documentV1QueueSize; }
    }

    public static class Properties implements ModelContext.Properties {

        private final ModelContext.FeatureFlags featureFlags;
        private final ApplicationId applicationId;
        private final boolean multitenant;
        private final List<ConfigServerSpec> configServerSpecs;
        private final HostName loadBalancerName;
        private final URI ztsUrl;
        private final String tenantSecretDomain;
        private final String athenzDnsSuffix;
        private final boolean hostedVespa;
        private final Zone zone;
        private final Set<ContainerEndpoint> endpoints;
        private final boolean isBootstrap;
        private final boolean isFirstTimeDeployment;
        private final Optional<EndpointCertificateSecrets> endpointCertificateSecrets;
        private final Optional<AthenzDomain> athenzDomain;
        private final Quota quota;
        private final List<TenantVault> tenantVaults;
        private final List<TenantSecretStore> tenantSecretStores;
        private final StringFlag jvmGCOptionsFlag;
        private final boolean allowDisableMtls;
        private final List<X509Certificate> operatorCertificates;
        private final List<String> tlsCiphersOverride;
        private final List<String> environmentVariables;
        private final Optional<CloudAccount> cloudAccount;
        private final List<DataplaneToken> dataplaneTokens;
        private final boolean allowUserFilters;
        private final Duration endpointConnectionTtl;
        private final List<String> requestPrefixForLoggingContent;

        public Properties(ApplicationId applicationId,
                          Version modelVersion,
                          ConfigserverConfig configserverConfig,
                          Zone zone,
                          Set<ContainerEndpoint> endpoints,
                          boolean isBootstrap,
                          boolean isFirstTimeDeployment,
                          FlagSource flagSource,
                          Optional<EndpointCertificateSecrets> endpointCertificateSecrets,
                          Optional<AthenzDomain> athenzDomain,
                          Optional<Quota> maybeQuota,
                          List<TenantVault> tenantVaults,
                          List<TenantSecretStore> tenantSecretStores,
                          List<X509Certificate> operatorCertificates,
                          Optional<CloudAccount> cloudAccount,
                          List<DataplaneToken> dataplaneTokens) {
            this.featureFlags = new FeatureFlags(flagSource, applicationId, modelVersion);
            this.applicationId = applicationId;
            this.multitenant = configserverConfig.multitenant() || configserverConfig.hostedVespa() || Boolean.getBoolean("multitenant");
            this.configServerSpecs = fromConfig(configserverConfig);
            this.loadBalancerName = configserverConfig.loadBalancerAddress().isEmpty() ? null : HostName.of(configserverConfig.loadBalancerAddress());
            this.ztsUrl = configserverConfig.ztsUrl() != null ? URI.create(configserverConfig.ztsUrl()) : null;
            this.tenantSecretDomain = configserverConfig.tenantSecretDomain();
            this.athenzDnsSuffix = configserverConfig.athenzDnsSuffix();
            this.hostedVespa = configserverConfig.hostedVespa();
            this.zone = zone;
            this.endpoints = endpoints;
            this.isBootstrap = isBootstrap;
            this.isFirstTimeDeployment = isFirstTimeDeployment;
            this.endpointCertificateSecrets = endpointCertificateSecrets;
            this.athenzDomain = athenzDomain;
            this.quota = maybeQuota.orElseGet(Quota::unlimited);
            this.tenantVaults = tenantVaults;
            this.tenantSecretStores = tenantSecretStores;
            this.jvmGCOptionsFlag = PermanentFlags.JVM_GC_OPTIONS.bindTo(flagSource)
                    .with(Dimension.INSTANCE_ID, applicationId.serializedForm())
                    .with(Dimension.APPLICATION, applicationId.toSerializedFormWithoutInstance());
            this.allowDisableMtls = PermanentFlags.ALLOW_DISABLE_MTLS.bindTo(flagSource).with(applicationId).value();
            this.operatorCertificates = operatorCertificates;
            this.tlsCiphersOverride = PermanentFlags.TLS_CIPHERS_OVERRIDE.bindTo(flagSource).with(applicationId).value();
            this.environmentVariables = PermanentFlags.ENVIRONMENT_VARIABLES.bindTo(flagSource).with(applicationId).value();
            this.cloudAccount = cloudAccount;
            this.allowUserFilters = PermanentFlags.ALLOW_USER_FILTERS.bindTo(flagSource).with(applicationId).value();
            this.endpointConnectionTtl = Duration.ofSeconds(PermanentFlags.ENDPOINT_CONNECTION_TTL.bindTo(flagSource).with(applicationId).value());
            this.dataplaneTokens = dataplaneTokens;
            this.requestPrefixForLoggingContent = PermanentFlags.LOG_REQUEST_CONTENT.bindTo(flagSource).with(applicationId).value();
        }

        @Override public ModelContext.FeatureFlags featureFlags() { return featureFlags; }

        @Override
        public boolean multitenant() { return multitenant; }

        @Override
        public ApplicationId applicationId() { return applicationId; }

        @Override
        public List<ConfigServerSpec> configServerSpecs() { return configServerSpecs; }

        @Override
        public HostName loadBalancerName() { return loadBalancerName; }

        @Override
        public URI ztsUrl() {
            return ztsUrl;
        }

        @Override
        public AthenzDomain tenantSecretDomain() {
            if (tenantSecretDomain.isEmpty())
                throw new IllegalArgumentException("Tenant secret domain is not set for zone " + zone);
            return AthenzDomain.from(tenantSecretDomain);
        }

        @Override
        public String athenzDnsSuffix() {
            return athenzDnsSuffix;
        }

        @Override
        public boolean hostedVespa() { return hostedVespa; }

        @Override
        public Zone zone() { return zone; }

        @Override
        public Set<ContainerEndpoint> endpoints() { return endpoints; }

        @Override
        public boolean isBootstrap() { return isBootstrap; }

        @Override
        public boolean isFirstTimeDeployment() { return isFirstTimeDeployment; }

        @Override
        public Optional<EndpointCertificateSecrets> endpointCertificateSecrets() { return endpointCertificateSecrets; }

        @Override
        public Optional<AthenzDomain> athenzDomain() { return athenzDomain; }

        @Override public Quota quota() { return quota; }

        @Override
        public List<TenantVault> tenantVaults() {
            return tenantVaults;
        }

        @Override
        public List<TenantSecretStore> tenantSecretStores() {
            return tenantSecretStores;
        }

        @Override public String jvmGCOptions(Optional<ClusterSpec.Type> clusterType) {
            return flagValueForClusterType(jvmGCOptionsFlag, clusterType);
        }

        @Override
        public boolean allowDisableMtls() {
            return allowDisableMtls;
        }

        @Override
        public List<X509Certificate> operatorCertificates() {
            return operatorCertificates;
        }

        @Override public List<String> tlsCiphersOverride() { return tlsCiphersOverride; }

        public String flagValueForClusterType(StringFlag flag, Optional<ClusterSpec.Type> clusterType) {
            return clusterType.map(type -> flag.with(CLUSTER_TYPE, type.name()))
                              .orElse(flag)
                              .value();
        }

        @Override
        public List<String> environmentVariables() { return environmentVariables; }

        @Override
        public Optional<CloudAccount> cloudAccount() {
            return cloudAccount;
        }

        @Override
        public List<DataplaneToken> dataplaneTokens() {
            return dataplaneTokens;
        }

        @Override public boolean allowUserFilters() { return allowUserFilters; }

        @Override public Duration endpointConnectionTtl() { return endpointConnectionTtl; }

        @Override public List<String> requestPrefixForLoggingContent() { return requestPrefixForLoggingContent; }
    }

}<|MERGE_RESOLUTION|>--- conflicted
+++ resolved
@@ -242,12 +242,7 @@
             this.contentLayerMetadataFeatureLevel = Flags.CONTENT_LAYER_METADATA_FEATURE_LEVEL.bindTo(source).with(appId).with(version).value();
             this.unknownConfigDefinition = PermanentFlags.UNKNOWN_CONFIG_DEFINITION.bindTo(source).with(appId).with(version).value();
             this.searchHandlerThreadpool = Flags.SEARCH_HANDLER_THREADPOOL.bindTo(source).with(appId).with(version).value();
-<<<<<<< HEAD
-            this.sortBlueprintsByCost = Flags.SORT_BLUEPRINTS_BY_COST.bindTo(source).with(appId).with(version).value();
-=======
-            this.alwaysMarkPhraseExpensive = Flags.ALWAYS_MARK_PHRASE_EXPENSIVE.bindTo(source).with(appId).with(version).value();
             this.sortBlueprintsByCost = PermanentFlags.SORT_BLUEPRINTS_BY_COST.bindTo(source).with(appId).with(version).value();
->>>>>>> 6b6fcfd7
             this.persistenceThreadMaxFeedOpBatchSize = Flags.PERSISTENCE_THREAD_MAX_FEED_OP_BATCH_SIZE.bindTo(source).with(appId).with(version).value();
             this.logserverOtelCol = Flags.LOGSERVER_OTELCOL_AGENT.bindTo(source).with(appId).with(version).value();
             this.sharedHosts = PermanentFlags.SHARED_HOST.bindTo(source).with(appId).with(version).value();
