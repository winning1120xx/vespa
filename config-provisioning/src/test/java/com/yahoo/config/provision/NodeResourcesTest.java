--- conflicted
+++ resolved
@@ -156,41 +156,6 @@
         assertEquals(expected, actual);
     }
 
-<<<<<<< HEAD
-    // Comparing AWS (not Vespa) approx pricing for different disk options
-    // @Test
-    void ebs_vs_local_disk_pricing() {
-        // https://aws.amazon.com/ebs/pricing/
-
-        double pricePerNode = new NodeResources(32.0, 256, 7500, 1.0).cost() / 3;
-        System.out.println("Price for 7500Gb with local disk:            " + pricePerNode + " $/hr");
-
-        double totalPriceWithComparableIo2 = io2Price(1_000_000); // 1 disk does maybe 500k, each disk has size=3750Gb, so there are 2
-        System.out.println("Price for 7500Gb io2 with comparable perf.: " + totalPriceWithComparableIo2 + " $/hr");
-        double totalPriceWith16kIo2 = io2Price(16_000);
-        System.out.println("Price for 7500Gb io2 16k iops:               " + totalPriceWith16kIo2 + " $/hr");
-        double totalPriceWith3kIo2 = io2Price(3000); // What we get with gp3 (by default, and not flag overridden for anyone)
-        System.out.println("Price for 7500Gb io2  3k iops:               " + totalPriceWith3kIo2 + " $/hr");
-
-        double totalPriceWith16kGp3 = gp3Price(16_000);
-        System.out.println("Price for 7500Gb gp3 16k iops:               " + totalPriceWith16kGp3 + " $/hr");
-        double totalPriceWith3kGp3 = gp3Price(3000);
-        System.out.println("Price for 7500Gb gp3  3k iops:               " + totalPriceWith3kGp3 + " $/hr");
-    }
-
-    private double io2Price(double iops) {
-        double pricePerNodeNoDisk = new NodeResources(32.0, 256, 0, 1.0).cost() / 3;
-        double priceForIo21Gbhr = 0.125/(30*24);
-        double priceForComparableIops = 0.046/(30*24) * iops; // approx: mid range price
-        return pricePerNodeNoDisk + 7500 * priceForIo21Gbhr + priceForComparableIops;
-    }
-
-    private double gp3Price(double iops) {
-        double pricePerNodeNoDisk = new NodeResources(32.0, 256, 0, 1.0).cost() / 3;
-        double priceForIo21Gbhr = 0.08/(30*24);
-        double priceForComparableIops = 0.005/(30*24) * (iops - 3000);
-        return pricePerNodeNoDisk + 7500 * priceForIo21Gbhr + priceForComparableIops;
-=======
     private static NodeResources.GpuResources makeGpus(String t, int cnt, double mem) {
         return new NodeResources.GpuResources(t, cnt, mem);
     }
@@ -226,7 +191,42 @@
         assertEquals(makeGpus("T4", 1, 64), one.plus(lovelace));
         assertEquals(makeGpus("A100", 1, 56), ampere.plus(one));
         assertEquals(makeGpus("L40S", 1, 64), lovelace.plus(one));
->>>>>>> 894e0b83
+    }
+
+
+    // Comparing AWS (not Vespa) approx pricing for different disk options
+    // @Test
+    void ebs_vs_local_disk_pricing() {
+        // https://aws.amazon.com/ebs/pricing/
+
+        double pricePerNode = new NodeResources(32.0, 256, 7500, 1.0).cost() / 3;
+        System.out.println("Price for 7500Gb with local disk:            " + pricePerNode + " $/hr");
+
+        double totalPriceWithComparableIo2 = io2Price(1_000_000); // 1 disk does maybe 500k, each disk has size=3750Gb, so there are 2
+        System.out.println("Price for 7500Gb io2 with comparable perf.: " + totalPriceWithComparableIo2 + " $/hr");
+        double totalPriceWith16kIo2 = io2Price(16_000);
+        System.out.println("Price for 7500Gb io2 16k iops:               " + totalPriceWith16kIo2 + " $/hr");
+        double totalPriceWith3kIo2 = io2Price(3000); // What we get with gp3 (by default, and not flag overridden for anyone)
+        System.out.println("Price for 7500Gb io2  3k iops:               " + totalPriceWith3kIo2 + " $/hr");
+
+        double totalPriceWith16kGp3 = gp3Price(16_000);
+        System.out.println("Price for 7500Gb gp3 16k iops:               " + totalPriceWith16kGp3 + " $/hr");
+        double totalPriceWith3kGp3 = gp3Price(3000);
+        System.out.println("Price for 7500Gb gp3  3k iops:               " + totalPriceWith3kGp3 + " $/hr");
+    }
+
+    private double io2Price(double iops) {
+        double pricePerNodeNoDisk = new NodeResources(32.0, 256, 0, 1.0).cost() / 3;
+        double priceForIo21Gbhr = 0.125/(30*24);
+        double priceForComparableIops = 0.046/(30*24) * iops; // approx: mid range price
+        return pricePerNodeNoDisk + 7500 * priceForIo21Gbhr + priceForComparableIops;
+    }
+
+    private double gp3Price(double iops) {
+        double pricePerNodeNoDisk = new NodeResources(32.0, 256, 0, 1.0).cost() / 3;
+        double priceForIo21Gbhr = 0.08 / (30 * 24);
+        double priceForComparableIops = 0.005 / (30 * 24) * (iops - 3000);
+        return pricePerNodeNoDisk + 7500 * priceForIo21Gbhr + priceForComparableIops;
     }
 
     private void assertInvalid(String valueName, Supplier<NodeResources> nodeResources) {
