--- conflicted
+++ resolved
@@ -58,61 +58,35 @@
     }
 
     /** Returns a copy of this with the reboot generation changed */
-<<<<<<< HEAD
-    public Status withReboot(Generation reboot) { return new Status(reboot, vespaVersion, containerImage, failCount, wantToRetire, wantToDeprovision, preferToRetire, wantToFail, osVersion, firmwareVerifiedAt); }
-=======
-    public Status withReboot(Generation reboot) { return new Status(reboot, vespaVersion, containerImage, failCount, wantToRetire, wantToDeprovision, wantToRebuild, preferToRetire, osVersion, firmwareVerifiedAt); }
->>>>>>> 50ba6295
+    public Status withReboot(Generation reboot) { return new Status(reboot, vespaVersion, containerImage, failCount, wantToRetire, wantToDeprovision, wantToRebuild, preferToRetire, wantToFail, osVersion, firmwareVerifiedAt); }
 
     /** Returns the reboot generation of this node */
     public Generation reboot() { return reboot; }
 
     /** Returns a copy of this with the vespa version changed */
-<<<<<<< HEAD
-    public Status withVespaVersion(Version version) { return new Status(reboot, Optional.of(version), containerImage, failCount, wantToRetire, wantToDeprovision, preferToRetire, wantToFail, osVersion, firmwareVerifiedAt); }
-=======
-    public Status withVespaVersion(Version version) { return new Status(reboot, Optional.of(version), containerImage, failCount, wantToRetire, wantToDeprovision, wantToRebuild, preferToRetire, osVersion, firmwareVerifiedAt); }
->>>>>>> 50ba6295
+    public Status withVespaVersion(Version version) { return new Status(reboot, Optional.of(version), containerImage, failCount, wantToRetire, wantToDeprovision, wantToRebuild, preferToRetire, wantToFail, osVersion, firmwareVerifiedAt); }
 
     /** Returns the Vespa version installed on the node, if known */
     public Optional<Version> vespaVersion() { return vespaVersion; }
 
     /** Returns a copy of this with the container image changed */
-<<<<<<< HEAD
-    public Status withContainerImage(DockerImage containerImage) { return new Status(reboot, vespaVersion, Optional.of(containerImage), failCount, wantToRetire, wantToDeprovision, preferToRetire, wantToFail, osVersion, firmwareVerifiedAt); }
-=======
-    public Status withContainerImage(DockerImage containerImage) { return new Status(reboot, vespaVersion, Optional.of(containerImage), failCount, wantToRetire, wantToDeprovision, wantToRebuild, preferToRetire, osVersion, firmwareVerifiedAt); }
->>>>>>> 50ba6295
+    public Status withContainerImage(DockerImage containerImage) { return new Status(reboot, vespaVersion, Optional.of(containerImage), failCount, wantToRetire, wantToDeprovision, wantToRebuild, preferToRetire, wantToFail, osVersion, firmwareVerifiedAt); }
 
     /** Returns the container image the node is running, if any */
     public Optional<DockerImage> containerImage() { return containerImage; }
 
-<<<<<<< HEAD
-    public Status withIncreasedFailCount() { return new Status(reboot, vespaVersion, containerImage, failCount + 1, wantToRetire, wantToDeprovision, preferToRetire, wantToFail, osVersion, firmwareVerifiedAt); }
+    public Status withIncreasedFailCount() { return new Status(reboot, vespaVersion, containerImage, failCount + 1, wantToRetire, wantToDeprovision, wantToRebuild, preferToRetire, wantToFail, osVersion, firmwareVerifiedAt); }
 
-    public Status withDecreasedFailCount() { return new Status(reboot, vespaVersion, containerImage, failCount - 1, wantToRetire, wantToDeprovision, preferToRetire, wantToFail, osVersion, firmwareVerifiedAt); }
+    public Status withDecreasedFailCount() { return new Status(reboot, vespaVersion, containerImage, failCount - 1, wantToRetire, wantToDeprovision, wantToRebuild, preferToRetire, wantToFail, osVersion, firmwareVerifiedAt); }
 
-    public Status withFailCount(int value) { return new Status(reboot, vespaVersion, containerImage, value, wantToRetire, wantToDeprovision, preferToRetire, wantToFail, osVersion, firmwareVerifiedAt); }
-=======
-    public Status withIncreasedFailCount() { return new Status(reboot, vespaVersion, containerImage, failCount + 1, wantToRetire, wantToDeprovision, wantToRebuild, preferToRetire, osVersion, firmwareVerifiedAt); }
-
-    public Status withDecreasedFailCount() { return new Status(reboot, vespaVersion, containerImage, failCount - 1, wantToRetire, wantToDeprovision, wantToRebuild, preferToRetire, osVersion, firmwareVerifiedAt); }
-
-    public Status withFailCount(int value) { return new Status(reboot, vespaVersion, containerImage, value, wantToRetire, wantToDeprovision, wantToRebuild, preferToRetire, osVersion, firmwareVerifiedAt); }
->>>>>>> 50ba6295
+    public Status withFailCount(int value) { return new Status(reboot, vespaVersion, containerImage, value, wantToRetire, wantToDeprovision, wantToRebuild, preferToRetire, wantToFail, osVersion, firmwareVerifiedAt); }
 
     /** Returns how many times this node has been moved to the failed state. */
     public int failCount() { return failCount; }
 
-<<<<<<< HEAD
-    /** Returns a copy of this with the want to retire/deprovision flags changed */
-    public Status withWantToRetire(boolean wantToRetire, boolean wantToDeprovision) {
-        return new Status(reboot, vespaVersion, containerImage, failCount, wantToRetire, wantToDeprovision, preferToRetire, wantToFail, osVersion, firmwareVerifiedAt);
-=======
     /** Returns a copy of this with the want to retire/deprovision/rebuild flags changed */
     public Status withWantToRetire(boolean wantToRetire, boolean wantToDeprovision, boolean wantToRebuild) {
-        return new Status(reboot, vespaVersion, containerImage, failCount, wantToRetire, wantToDeprovision, wantToRebuild, preferToRetire, osVersion, firmwareVerifiedAt);
->>>>>>> 50ba6295
+        return new Status(reboot, vespaVersion, containerImage, failCount, wantToRetire, wantToDeprovision, wantToRebuild, preferToRetire, wantToFail, osVersion, firmwareVerifiedAt);
     }
 
     /**
@@ -121,22 +95,13 @@
      */
     public boolean wantToRetire() { return wantToRetire; }
 
-<<<<<<< HEAD
     /**
      * Returns whether this node should be de-provisioned when possible.
      */
     public boolean wantToDeprovision() { return wantToDeprovision; }
-=======
-    /** Returns whether this node should be de-provisioned when possible. */
-    public boolean wantToDeprovision() {
-        return wantToDeprovision;
-    }
->>>>>>> 50ba6295
 
     /** Returns whether this node should be rebuilt when possible. */
-    public boolean wantToRebuild() {
-        return wantToRebuild;
-    }
+    public boolean wantToRebuild() { return wantToRebuild; }
 
     /**
      * Returns whether this node is requested to retire. Unlike {@link Status#wantToRetire()}, this is a soft
@@ -146,7 +111,7 @@
 
     /** Returns a copy of this with want to fail set to the given value */
     public Status withWantToFail(boolean wantToFail) {
-        return new Status(reboot, vespaVersion, containerImage, failCount, wantToRetire, wantToDeprovision, preferToRetire, wantToFail, osVersion, firmwareVerifiedAt);
+        return new Status(reboot, vespaVersion, containerImage, failCount, wantToRetire, wantToDeprovision, wantToRebuild, preferToRetire, wantToFail, osVersion, firmwareVerifiedAt);
     }
 
     /** Returns whether this node should be failed */
@@ -154,20 +119,12 @@
 
     /** Returns a copy of this with prefer-to-retire set to given value */
     public Status withPreferToRetire(boolean preferToRetire) {
-<<<<<<< HEAD
-        return new Status(reboot, vespaVersion, containerImage, failCount, wantToRetire, wantToDeprovision, preferToRetire, wantToFail, osVersion, firmwareVerifiedAt);
-=======
-        return new Status(reboot, vespaVersion, containerImage, failCount, wantToRetire, wantToDeprovision, wantToRebuild, preferToRetire, osVersion, firmwareVerifiedAt);
->>>>>>> 50ba6295
+        return new Status(reboot, vespaVersion, containerImage, failCount, wantToRetire, wantToDeprovision, wantToRebuild, preferToRetire, wantToFail, osVersion, firmwareVerifiedAt);
     }
 
     /** Returns a copy of this with the OS version set to given version */
     public Status withOsVersion(OsVersion version) {
-<<<<<<< HEAD
-        return new Status(reboot, vespaVersion, containerImage, failCount, wantToRetire, wantToDeprovision, preferToRetire, wantToFail, version, firmwareVerifiedAt);
-=======
-        return new Status(reboot, vespaVersion, containerImage, failCount, wantToRetire, wantToDeprovision, wantToRebuild, preferToRetire, version, firmwareVerifiedAt);
->>>>>>> 50ba6295
+        return new Status(reboot, vespaVersion, containerImage, failCount, wantToRetire, wantToDeprovision, wantToRebuild, preferToRetire, wantToFail, version, firmwareVerifiedAt);
     }
 
     /** Returns the OS version of this node */
@@ -177,11 +134,7 @@
 
     /** Returns a copy of this with the firmwareVerifiedAt set to the given instant. */
     public Status withFirmwareVerifiedAt(Instant instant) {
-<<<<<<< HEAD
-        return new Status(reboot, vespaVersion, containerImage, failCount, wantToRetire, wantToDeprovision, preferToRetire, wantToFail, osVersion, Optional.of(instant));
-=======
-        return new Status(reboot, vespaVersion, containerImage, failCount, wantToRetire, wantToDeprovision, wantToRebuild, preferToRetire, osVersion, Optional.of(instant));
->>>>>>> 50ba6295
+        return new Status(reboot, vespaVersion, containerImage, failCount, wantToRetire, wantToDeprovision, wantToRebuild, preferToRetire, wantToFail, osVersion, Optional.of(instant));
     }
 
     /** Returns the last time this node had firmware that was verified to be up to date. */
@@ -192,7 +145,7 @@
     /** Returns the initial status of a newly provisioned node */
     public static Status initial() {
         return new Status(Generation.initial(), Optional.empty(), Optional.empty(), 0, false,
-                          false, false, false, OsVersion.EMPTY, Optional.empty());
+                          false, false, false, false, OsVersion.EMPTY, Optional.empty());
     }
 
 }