// Copyright 2016 Yahoo Inc. Licensed under the terms of the Apache 2.0 license. See LICENSE in the project root.
package com.yahoo.vespa.hosted.provision.persistence;

import com.google.common.util.concurrent.UncheckedTimeoutException;
import com.yahoo.config.provision.ApplicationId;
import com.yahoo.config.provision.ApplicationLockException;
import com.yahoo.config.provision.Environment;
import com.yahoo.config.provision.NodeFlavors;
import com.yahoo.config.provision.SystemName;
import com.yahoo.config.provision.Zone;
import com.yahoo.log.LogLevel;
import com.yahoo.path.Path;
import com.yahoo.transaction.NestedTransaction;
import com.yahoo.vespa.curator.Curator;
import com.yahoo.vespa.curator.transaction.CuratorOperations;
import com.yahoo.vespa.curator.transaction.CuratorTransaction;
import com.yahoo.vespa.hosted.provision.Node;
import com.yahoo.vespa.hosted.provision.node.Status;

import java.nio.charset.StandardCharsets;
import java.time.Clock;
import java.time.Duration;
import java.util.ArrayList;
import java.util.Collections;
import java.util.List;
import java.util.Optional;
import java.util.logging.Logger;

/**
 * Client which reads and writes nodes to a curator database.
 * Nodes are stored in files named <code>/provision/v1/[nodestate]/[hostname]</code>.
 *
 * The responsibility of this class is to turn operations on the level of node states, applications and nodes
 * into operations on the level of file paths and bytes.
 *
 * @author bratseth
 */
public class CuratorDatabaseClient {

    private static final Logger log = Logger.getLogger(CuratorDatabaseClient.class.getName());

    private static final Path root = Path.fromString("/provision/v1");

    private static final Duration defaultLockTimeout = Duration.ofMinutes(1);

    private final NodeSerializer nodeSerializer;

    private final CuratorDatabase curatorDatabase;

    private final Clock clock;
    
    private final Zone zone;

    public CuratorDatabaseClient(NodeFlavors flavors, Curator curator, Clock clock, Zone zone) {
        this.nodeSerializer = new NodeSerializer(flavors);
        this.zone = zone;
<<<<<<< HEAD
        this.curatorDatabase = new CuratorDatabase(curator, root, false);
=======
        jsonMapper.registerModule(new JodaModule());
        boolean useCache = zone.system().equals(SystemName.cd);
        this.curatorDatabase = new CuratorDatabase(curator, root, useCache);
>>>>>>> d16f535b
        this.clock = clock;
        initZK();
    }

    private void initZK() {
        curatorDatabase.create(root);
        for (Node.State state : Node.State.values())
            curatorDatabase.create(toPath(state));
    }

    /**
     * Adds a set of nodes. Rollbacks/fails transaction if any node is not in the expected state.
     */
    public List<Node> addNodesInState(List<Node> nodes, Node.State expectedState) {
        NestedTransaction transaction = new NestedTransaction();
        CuratorTransaction curatorTransaction = curatorDatabase.newCuratorTransactionIn(transaction);
        for (Node node : nodes) {
            if (node.state() != expectedState)
                throw new IllegalArgumentException(node + " is not in the " + node.state() + " state");
            curatorTransaction.add(CuratorOperations.create(toPath(node).getAbsolute(), nodeSerializer.toJson(node)));
        }
        transaction.commit();

        for (Node node : nodes)
            log.log(LogLevel.INFO, "Added " + node);

        return nodes;
    }

    /**
     * Adds a set of nodes in the initial, provisioned state.
     *
     * @return the given nodes for convenience.
     */
    public List<Node> addNodes(List<Node> nodes) {
        return addNodesInState(nodes, Node.State.provisioned);
    }

    /**
     * Removes a node.
     *
     * @param state the current state of the node
     * @param hostName the host name of the node to remove
     * @return true if the node was removed, false if it was not found
     */
    public boolean removeNode(Node.State state, String hostName) {
        Path path = toPath(state, hostName);
        NestedTransaction transaction = new NestedTransaction();
        CuratorTransaction curatorTransaction = curatorDatabase.newCuratorTransactionIn(transaction);
        curatorTransaction.add(CuratorOperations.delete(path.getAbsolute()));
        transaction.commit();
        log.log(LogLevel.INFO, "Removed: " + state + " node " + hostName);
        return true;
    }

    /**
     * Writes the given nodes to the given state (whether or not they are already in this state or another),
     * and returns a copy of the incoming nodes in their persisted state.
     *
     * @param  toState the state to write the nodes to
     * @param  nodes the list of nodes to write
     * @return the nodes in their persisted state
     */
    public List<Node> writeTo(Node.State toState, List<Node> nodes, Optional<String> reason) {
        try (NestedTransaction nestedTransaction = new NestedTransaction()) {
            List<Node> writtenNodes = writeTo(toState, nodes, reason, nestedTransaction);
            nestedTransaction.commit();
            return writtenNodes;
        }
    }
    public Node writeTo(Node.State toState, Node node, Optional<String> reason) {
        return writeTo(toState, Collections.singletonList(node), reason).get(0);
    }

    /**
     * Adds to the given transaction operations to write the given nodes to the given state,
     * and returns a copy of the nodes in the state they will have if the transaction is committed.
     *
     * @param  toState the state to write the nodes to
     * @param  nodes the list of nodes to write
     * @param  reason an optional reason to be logged, for humans
     * @param  transaction the transaction to which write operations are added by this
     * @return the nodes in their state as it will be written if committed
     */
    public List<Node> writeTo(Node.State toState, List<Node> nodes,
                              Optional<String> reason, NestedTransaction transaction) {
        if (nodes.isEmpty()) return nodes;

        List<Node> writtenNodes = new ArrayList<>(nodes.size());

        CuratorTransaction curatorTransaction = curatorDatabase.newCuratorTransactionIn(transaction);
        for (Node node : nodes) {
            Node newNode = new Node(node.openStackId(), node.ipAddresses(), node.hostname(),
                                    node.parentHostname(), node.flavor(),
                                    newNodeStatus(node, toState),
                                    toState,
                                    toState.isAllocated() ? node.allocation() : Optional.empty(),
                                    node.history().recordStateTransition(node.state(), toState, clock.instant()),
                                    node.type());
            curatorTransaction.add(CuratorOperations.delete(toPath(node).getAbsolute()))
                              .add(CuratorOperations.create(toPath(toState, newNode.hostname()).getAbsolute(), nodeSerializer.toJson(newNode)));
            writtenNodes.add(newNode);
        }

        transaction.onCommitted(() -> { // schedule logging on commit of nodes which changed state
            for (Node node : nodes) {
                if (toState != node.state())
                    log.log(LogLevel.INFO, "Moved to " + toState + ": " + node + (reason.isPresent() ? ": " + reason.get() : ""));
            }
        });
        return writtenNodes;
    }

    private Status newNodeStatus(Node node, Node.State toState) {
        if (node.state() != Node.State.failed && toState == Node.State.failed) return node.status().withIncreasedFailCount();
        if (node.state() == Node.State.failed && toState == Node.State.active) return node.status().withDecreasedFailCount(); // fail undo
        // Increase reboot generation when node is moved to dirty unless quick reuse is prioritized. 
        // This gets rid of lingering processes, updates OS packages if necessary and tests that reboot succeeds.
        if (node.state() != Node.State.dirty && toState == Node.State.dirty && !needsFastNodeReuse(zone))
            return node.status().withReboot(node.status().reboot().withIncreasedWanted());

        return node.status();
    }

    /** In automated test environments, nodes need to be reused quickly to achieve fast test turnaronud time */
    private boolean needsFastNodeReuse(Zone zone) {
        return zone.environment() == Environment.staging || zone.environment() == Environment.test;
    }

    /**
     * Returns all nodes which are in one of the given states.
     * If no states are given this returns all nodes.
     */
    public List<Node> getNodes(Node.State ... states) {
        List<Node> nodes = new ArrayList<>();
        if (states.length == 0)
            states = Node.State.values();
        for (Node.State state : states) {
            for (String hostname : curatorDatabase.getChildren(toPath(state))) {
                Optional<Node> node = getNode(hostname, state);
                if (node.isPresent()) nodes.add(node.get()); // node might disappear between getChildren and getNode
            }
        }
        return nodes;
    }

    /** 
     * Returns all nodes allocated to the given application which are in one of the given states 
     * If no states are given this returns all nodes.
     */
    public List<Node> getNodes(ApplicationId applicationId, Node.State ... states) {
        List<Node> nodes = getNodes(states);
        nodes.removeIf(node -> ! node.allocation().isPresent() || ! node.allocation().get().owner().equals(applicationId));
        return nodes;
    }

    /** 
     * Returns a particular node, or empty if this noe is not in any of the given states.
     * If no states are given this returns the node if it is present in any state.
     */
    public Optional<Node> getNode(String hostname, Node.State ... states) {
        if (states.length == 0)
            states = Node.State.values();
        for (Node.State state : states) {
            Optional<byte[]> nodeData = curatorDatabase.getData(toPath(state, hostname));
            if (nodeData.isPresent())
                return nodeData.map((data) -> nodeSerializer.fromJson(state, data));
        }
        return Optional.empty();
    }

    private Path toPath(Node.State nodeState) { return root.append(toDir(nodeState)); }

    private Path toPath(Node node) {
        return root.append(toDir(node.state())).append(node.hostname());
    }

    private Path toPath(Node.State nodeState, String nodeName) {
        return root.append(toDir(nodeState)).append(nodeName);
    }

    /** Creates an returns the path to the lock for this application */
    private Path lockPath(ApplicationId application) {
        Path lockPath = 
                root
                .append("locks")
                .append(application.tenant().value())
                .append(application.application().value())
                .append(application.instance().value());
        curatorDatabase.create(lockPath);
        return lockPath;
    }

    private String toDir(Node.State state) {
        switch (state) {
            case active: return "allocated"; // legacy name
            case dirty: return "dirty";
            case failed: return "failed";
            case inactive: return "deallocated"; // legacy name
            case parked : return "parked";
            case provisioned: return "provisioned";
            case ready: return "ready";
            case reserved: return "reserved";
            default: throw new RuntimeException("Node state " + state + " does not map to a directory name");
        }
    }

    /** Acquires the single cluster-global, reentrant lock for all non-active nodes */
    public CuratorMutex lockInactive() {
        return lock(root.append("locks").append("unallocatedLock"), defaultLockTimeout);
    }

    /** Acquires the single cluster-global, reentrant lock for active nodes of this application */
    public CuratorMutex lock(ApplicationId application) {
        return lock(application, defaultLockTimeout);
    }

    /** Acquires the single cluster-global, reentrant lock with the specified timeout for active nodes of this application */
    public CuratorMutex lock(ApplicationId application, Duration timeout) {
        try {
            return lock(lockPath(application), timeout);
        }
        catch (UncheckedTimeoutException e) {
            throw new ApplicationLockException(e);
        }
    }

    private CuratorMutex lock(Path path, Duration timeout) {
        return curatorDatabase.lock(path, timeout);
    }

    /**
     * Returns a default flavor specific for an application, or empty if not available.
     */
    public Optional<String> getDefaultFlavorForApplication(ApplicationId applicationId) {
        Optional<byte[]> utf8DefaultFlavor = curatorDatabase.getData(defaultFlavorPath(applicationId));
        return utf8DefaultFlavor.map((flavor) -> new String(flavor, StandardCharsets.UTF_8));
    }

    private Path defaultFlavorPath(ApplicationId applicationId) {
        return root.append("defaultFlavor").append(applicationId.serializedForm());
    }
}<|MERGE_RESOLUTION|>--- conflicted
+++ resolved
@@ -54,13 +54,8 @@
     public CuratorDatabaseClient(NodeFlavors flavors, Curator curator, Clock clock, Zone zone) {
         this.nodeSerializer = new NodeSerializer(flavors);
         this.zone = zone;
-<<<<<<< HEAD
-        this.curatorDatabase = new CuratorDatabase(curator, root, false);
-=======
-        jsonMapper.registerModule(new JodaModule());
         boolean useCache = zone.system().equals(SystemName.cd);
         this.curatorDatabase = new CuratorDatabase(curator, root, useCache);
->>>>>>> d16f535b
         this.clock = clock;
         initZK();
     }
